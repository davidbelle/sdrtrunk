/*
 *
 *  * ******************************************************************************
 *  * Copyright (C) 2014-2019 Dennis Sheirer
 *  *
 *  * This program is free software: you can redistribute it and/or modify
 *  * it under the terms of the GNU General Public License as published by
 *  * the Free Software Foundation, either version 3 of the License, or
 *  * (at your option) any later version.
 *  *
 *  * This program is distributed in the hope that it will be useful,
 *  * but WITHOUT ANY WARRANTY; without even the implied warranty of
 *  * MERCHANTABILITY or FITNESS FOR A PARTICULAR PURPOSE.  See the
 *  * GNU General Public License for more details.
 *  *
 *  * You should have received a copy of the GNU General Public License
 *  * along with this program.  If not, see <http://www.gnu.org/licenses/>
 *  * *****************************************************************************
 *
 *
 */
package io.github.dsheirer.audio;

import io.github.dsheirer.alias.AliasList;
import io.github.dsheirer.audio.squelch.ISquelchStateListener;
import io.github.dsheirer.audio.squelch.SquelchState;
import io.github.dsheirer.audio.squelch.SquelchStateEvent;
import io.github.dsheirer.dsp.filter.design.FilterDesignException;
import io.github.dsheirer.dsp.filter.fir.FIRFilterSpecification;
import io.github.dsheirer.dsp.filter.fir.real.RealFIRFilter2;
import io.github.dsheirer.dsp.filter.fir.remez.RemezFIRFilterDesigner;
import io.github.dsheirer.sample.Listener;
import io.github.dsheirer.sample.buffer.IReusableBufferListener;
import io.github.dsheirer.sample.buffer.ReusableFloatBuffer;
import org.slf4j.Logger;
import org.slf4j.LoggerFactory;

/**
 * Provides packaging of demodulated audio sample buffers into audio segments for broadcast to registered listeners.
 * Includes audio packet metadata in constructed audio segments.
 *
 * Incorporates audio squelch state listener to control if audio packets are broadcast or ignored.
 */
public class AudioModule extends AbstractAudioModule implements ISquelchStateListener, IReusableBufferListener,
    Listener<ReusableFloatBuffer>
{
    private static final Logger mLog = LoggerFactory.getLogger(AudioModule.class);
    private static float[] sHighPassFilterCoefficients;

    static
    {
        FIRFilterSpecification specification = FIRFilterSpecification.highPassBuilder()
            .sampleRate(8000)
            .stopBandCutoff(200)
            .stopBandAmplitude(0.0)
            .stopBandRipple(0.025)
            .passBandStart(300)
            .passBandAmplitude(1.0)
            .passBandRipple(0.01)
            .build();
        try
        {
            RemezFIRFilterDesigner designer = new RemezFIRFilterDesigner(specification);

            if(designer.isValid())
            {
                sHighPassFilterCoefficients = designer.getImpulseResponse();
            }
        }
        catch(FilterDesignException fde)
        {
            mLog.error("Filter design error", fde);
        }
    }

    private RealFIRFilter2 mHighPassFilter = new RealFIRFilter2(sHighPassFilterCoefficients);
    private SquelchStateListener mSquelchStateListener = new SquelchStateListener();
    private SquelchState mSquelchState = SquelchState.SQUELCH;

    /**
     * Creates an Audio Module.
     *
     * @param aliasList for aliasing identifiers
     * @param maxAudioSegmentLength in milliseconds
     */
    public AudioModule(AliasList aliasList, int timeslot, long maxAudioSegmentLength)
    {
        super(aliasList, timeslot, maxAudioSegmentLength);
    }

    /**
     * Creates an Audio Module.
     */
    public AudioModule(AliasList aliasList)
    {
        super(aliasList);
    }

    @Override
    protected int getTimeslot()
    {
        return 0;
    }

    @Override
<<<<<<< HEAD
    public void dispose()
    {
        super.dispose();
        removeAudioSegmentListener();
        mSquelchStateListener = null;
    }

    @Override
=======
>>>>>>> 88f124af
    public void reset()
    {
        getIdentifierCollection().clear();
    }

    @Override
    public void start()
    {
    }

    @Override
    public Listener<SquelchStateEvent> getSquelchStateListener()
    {
        return mSquelchStateListener;
    }

    @Override
    public void receive(ReusableFloatBuffer audioBuffer)
    {
        if(mSquelchState == SquelchState.UNSQUELCH)
        {
            ReusableFloatBuffer highPassFilteredAudio = mHighPassFilter.filter(audioBuffer);
            addAudio(highPassFilteredAudio.getSamplesCopy());
            highPassFilteredAudio.decrementUserCount();
        }
        else
        {
            audioBuffer.decrementUserCount();
        }
    }

    @Override
    public Listener<ReusableFloatBuffer> getReusableBufferListener()
    {
        //Redirect received reusable buffers to the receive(buffer) method
        return this;
    }

    /**
     * Wrapper for squelch state listener
     */
    public class SquelchStateListener implements Listener<SquelchStateEvent>
    {
        @Override
        public void receive(SquelchStateEvent event)
        {
            mSquelchState = event.getSquelchState();

            if(mSquelchState == SquelchState.SQUELCH)
            {
                closeAudioSegment();
            }
        }
    }
}<|MERGE_RESOLUTION|>--- conflicted
+++ resolved
@@ -103,17 +103,6 @@
     }
 
     @Override
-<<<<<<< HEAD
-    public void dispose()
-    {
-        super.dispose();
-        removeAudioSegmentListener();
-        mSquelchStateListener = null;
-    }
-
-    @Override
-=======
->>>>>>> 88f124af
     public void reset()
     {
         getIdentifierCollection().clear();
