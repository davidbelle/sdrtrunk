/*
 * *****************************************************************************
 * Copyright (C) 2014-2022 Dennis Sheirer
 *
 * This program is free software: you can redistribute it and/or modify
 * it under the terms of the GNU General Public License as published by
 * the Free Software Foundation, either version 3 of the License, or
 * (at your option) any later version.
 *
 * This program is distributed in the hope that it will be useful,
 * but WITHOUT ANY WARRANTY; without even the implied warranty of
 * MERCHANTABILITY or FITNESS FOR A PARTICULAR PURPOSE.  See the
 * GNU General Public License for more details.
 *
 * You should have received a copy of the GNU General Public License
 * along with this program.  If not, see <http://www.gnu.org/licenses/>
 * ****************************************************************************
 */
package io.github.dsheirer.source.tuner.manager;

import io.github.dsheirer.buffer.NativeSampleDelayBuffer;
import io.github.dsheirer.controller.channel.event.ChannelStopProcessingRequest;
import io.github.dsheirer.dsp.filter.design.FilterDesignException;
import io.github.dsheirer.eventbus.MyEventBus;
import io.github.dsheirer.sample.Listener;
import io.github.dsheirer.source.SourceEvent;
import io.github.dsheirer.source.SourceException;
import io.github.dsheirer.source.tuner.TunerController;
import io.github.dsheirer.source.tuner.channel.ChannelSpecification;
import io.github.dsheirer.source.tuner.channel.HalfBandTunerChannelSource;
import io.github.dsheirer.source.tuner.channel.TunerChannel;
import io.github.dsheirer.source.tuner.channel.TunerChannelSource;
import java.util.ArrayList;
import java.util.List;
import java.util.SortedSet;
import java.util.TreeSet;
import java.util.concurrent.CopyOnWriteArrayList;
import org.slf4j.Logger;
import org.slf4j.LoggerFactory;

/**
 * Channel provider for heterodyne and decimate method of channel provisioning.
 */
public class HeterodyneChannelSourceManager extends ChannelSourceManager
{
    private final static Logger mLog = LoggerFactory.getLogger(HeterodyneChannelSourceManager.class);

    private final static int DELAY_BUFFER_DURATION_MILLISECONDS = 2000;

    private List<HalfBandTunerChannelSource> mChannelSources = new CopyOnWriteArrayList<>();
    private SortedSet<TunerChannel> mTunerChannels = new TreeSet<>();
    private TunerController mTunerController;
    private ChannelSourceEventProcessor mChannelSourceEventProcessor = new ChannelSourceEventProcessor();
    private NativeSampleDelayBuffer mSampleDelayBuffer;


    private boolean mRunning = true;


    public HeterodyneChannelSourceManager(TunerController tunerController, String tunerId)
    {
        mTunerId = tunerId;
        mTunerController = tunerController;
        mTunerController.addListener(this);
    }

    @Override
    public void stopAllChannels()
    {
        mRunning = false;

        List<TunerChannelSource> toStop = new ArrayList<>(mChannelSources);

        for(TunerChannelSource tunerChannelSource: toStop)
        {
            MyEventBus.getGlobalEventBus().post(new ChannelStopProcessingRequest(tunerChannelSource));
        }
    }

    @Override
    public SortedSet<TunerChannel> getTunerChannels()
    {
        return mTunerChannels;
    }

    @Override
    public int getTunerChannelCount()
    {
        return mTunerChannels.size();
    }

    @Override
    public TunerChannelSource getSource(TunerChannel tunerChannel, ChannelSpecification channelSpecification)
    {
        if(!mRunning)
        {
            return null;
        }

        TunerChannelSource source = null;

        try
        {
            mTunerController.getFrequencyControllerLock().lock();
            if(CenterFrequencyCalculator.canTune(tunerChannel, mTunerController, mTunerChannels))
            {
                try
                {
                    //Attempt to create the channel source first, in case we get a filter design exception
                    HalfBandTunerChannelSource tunerChannelSource = new HalfBandTunerChannelSource(mChannelSourceEventProcessor,
                            tunerChannel, mTunerController.getSampleRate(), channelSpecification);

                    //Add to the list of channel sources so that it will receive the tuner frequency change
                    mChannelSources.add(tunerChannelSource);

                    //Set the current tuner frequency
                    tunerChannelSource.setFrequency(mTunerController.getFrequency());

                    //Add to the channel list and update the tuner center frequency as needed
                    mTunerChannels.add(tunerChannel);
                    updateTunerFrequency();

                    //Lock the tuner controller frequency and sample rate
                    mTunerController.setLockedSampleRate(true);

                    broadcast(SourceEvent.channelCountChange(getTunerChannelCount()));

<<<<<<< HEAD
                tunerChannelSource.setTunerId(mTunerId);

                return tunerChannelSource;
            }
            catch(FilterDesignException fde)
            {
                mLog.error("Error creating CIC tuner channel source - couldn't design cleanup filter", fde);
=======
                    source = tunerChannelSource;
                }
                catch(FilterDesignException fde)
                {
                    mLog.error("Error creating CIC tuner channel source - couldn't design cleanup filter", fde);
                }
>>>>>>> 70170ff7
            }
        }
        finally
        {
            mTunerController.getFrequencyControllerLock().unlock();
        }

        return source;
    }

    @Override
    public void setErrorMessage(String errorMessage)
    {
        for(TunerChannelSource tunerChannelSource: mChannelSources)
        {
            tunerChannelSource.setError(errorMessage);
        }
    }

    /**
     * Calculates a new center frequency and updates the tuner center frequency
     */
    private void updateTunerFrequency()
    {
        if(!mTunerController.isTunedFor(getTunerChannels()))
        {
            long centerFrequency = CenterFrequencyCalculator.getCenterFrequency(mTunerController, getTunerChannels());

            if(centerFrequency == CenterFrequencyCalculator.INVALID_FREQUENCY)
            {
                mLog.error("Couldn't calculate center frequency for tuner and tuner channels");
                return;
            }

            if(centerFrequency != mTunerController.getFrequency())
            {
                try
                {
                    mTunerController.setFrequency(centerFrequency);
                }
                catch(SourceException se)
                {
                    mLog.error("Couldn't update tuner center frequency to " + centerFrequency, se);
                }
            }
        }
    }

    @Override
    public void process(SourceEvent tunerSourceEvent) throws SourceException
    {
        switch(tunerSourceEvent.getEvent())
        {
            case NOTIFICATION_FREQUENCY_CHANGE:
                //Tuner center frequency has changed - update channels
                updateTunerFrequency(tunerSourceEvent.getValue().longValue());

                //Clear the delay buffer since any delayed samples will be centered on the previous frequency
                if(mSampleDelayBuffer != null)
                {
                    mSampleDelayBuffer.clear();
                }
                break;
            case NOTIFICATION_FREQUENCY_CORRECTION_CHANGE:
                //The tuner is self-correcting for PPM error - relay to channels
                broadcastToChannels(tunerSourceEvent);
                break;
            case NOTIFICATION_SAMPLE_RATE_CHANGE:
            case NOTIFICATION_FREQUENCY_AND_SAMPLE_RATE_LOCKED:
            case NOTIFICATION_FREQUENCY_AND_SAMPLE_RATE_UNLOCKED:
                //no-op
                break;
            default:
                mLog.info("Unrecognized Source Event received from tuner: " + tunerSourceEvent);
        }
    }

    /**
     * Broadcasts the source event to any channel
     */
    private void broadcastToChannels(SourceEvent sourceEvent)
    {
//        for(CICTunerChannelSource channelSource : mChannelSources)
        for(HalfBandTunerChannelSource channelSource : mChannelSources)
        {
            try
            {
                channelSource.process(sourceEvent);
            }
            catch(Exception e)
            {
                mLog.error("Error broadcasting source event to channel: " + sourceEvent);
            }
        }
    }

    /**
     * Updates all channel sources to use the new tuner center frequency
     *
     * @param tunerFrequency in hertz
     */
    private void updateTunerFrequency(long tunerFrequency)
    {
//        for(CICTunerChannelSource channelSource : mChannelSources)
        for(HalfBandTunerChannelSource channelSource : mChannelSources)
        {
            channelSource.setFrequency(tunerFrequency);
        }
    }

    /**
     * Creates a complex sample delay buffer and registers it with the tuner controller to start the flow
     * of complex sample buffers from the tuner.
     */
    private void startDelayBuffer()
    {
        if(mSampleDelayBuffer == null)
        {
            int delayBufferSize = (int)(DELAY_BUFFER_DURATION_MILLISECONDS / mTunerController.getBufferDuration());
            mSampleDelayBuffer = new NativeSampleDelayBuffer(delayBufferSize, mTunerController.getBufferDuration());
            mTunerController.addBufferListener(mSampleDelayBuffer);
        }
    }

    /**
     * De-registers the complex sample delay buffer and disposes of any queued reusable buffers.
     */
    private void stopDelayBuffer()
    {
        if(mSampleDelayBuffer != null && !mSampleDelayBuffer.hasListeners())
        {
            mTunerController.removeBufferListener(mSampleDelayBuffer);
            mSampleDelayBuffer.dispose();
            mSampleDelayBuffer = null;
        }
    }

    /**
     * Processes channel source events
     */
    public class ChannelSourceEventProcessor implements Listener<SourceEvent>
    {
        @Override
        public void receive(SourceEvent sourceEvent)
        {
            switch(sourceEvent.getEvent())
            {
                case REQUEST_START_SAMPLE_STREAM:
                    if(sourceEvent.getSource() instanceof HalfBandTunerChannelSource)
                    {
                        startDelayBuffer();

                        //The start sample stream request contains a start timestamp and the delay buffer
                        //will preload the channel with delayed sample buffers that either contain the
                        //timestamp or occur later/newer than the timestamp.
                        mSampleDelayBuffer.addListener((HalfBandTunerChannelSource)sourceEvent.getSource(),
                                sourceEvent.getValue().longValue());
                    }
                    break;
                case REQUEST_STOP_SAMPLE_STREAM:
                    if(sourceEvent.getSource() instanceof HalfBandTunerChannelSource)
                    {
                        mSampleDelayBuffer.removeListener((HalfBandTunerChannelSource)sourceEvent.getSource());
                        stopDelayBuffer();
                    }
                    break;
                case REQUEST_SOURCE_DISPOSE:
                    if(sourceEvent.getSource() instanceof HalfBandTunerChannelSource)
                    {
                        HalfBandTunerChannelSource channelSource = (HalfBandTunerChannelSource) sourceEvent.getSource();
                        mChannelSources.remove(channelSource);
                        mTunerChannels.remove(channelSource.getTunerChannel());
                        channelSource.dispose();

                        //Unlock the tuner controller if there are no more channels
                        if(getTunerChannelCount() == 0)
                        {
                            mTunerController.setLockedSampleRate(false);
                        }
                        broadcast(SourceEvent.channelCountChange(getTunerChannelCount()));
                    }
                    break;
                case NOTIFICATION_MEASURED_FREQUENCY_ERROR_SYNC_LOCKED:
                    //Rebroadcast so that the tuner source can process this event
                    broadcast(sourceEvent);
                    break;
                case NOTIFICATION_CHANNEL_COUNT_CHANGE:
                    //Lock the tuner controller frequency & sample rate when we're processing channels
                    break;
                default:
                    mLog.info("Unrecognized Source Event received from channel: " + sourceEvent);
                    break;
            }
        }
    }

    public void setTunerName(String name){
        mTunerId = name;
    }
}<|MERGE_RESOLUTION|>--- conflicted
+++ resolved
@@ -125,22 +125,14 @@
 
                     broadcast(SourceEvent.channelCountChange(getTunerChannelCount()));
 
-<<<<<<< HEAD
-                tunerChannelSource.setTunerId(mTunerId);
-
-                return tunerChannelSource;
-            }
-            catch(FilterDesignException fde)
-            {
-                mLog.error("Error creating CIC tuner channel source - couldn't design cleanup filter", fde);
-=======
+                    tunerChannelSource.setTunerId(mTunerId);
+
                     source = tunerChannelSource;
                 }
                 catch(FilterDesignException fde)
                 {
                     mLog.error("Error creating CIC tuner channel source - couldn't design cleanup filter", fde);
                 }
->>>>>>> 70170ff7
             }
         }
         finally
