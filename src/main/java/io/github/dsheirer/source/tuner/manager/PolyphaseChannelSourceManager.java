--- conflicted
+++ resolved
@@ -473,15 +473,11 @@
                         mLog.error("Center frequency calculation failed", iae);
                         //Center frequency calculation failed
                     }
-<<<<<<< HEAD
-		        }
-=======
                     catch(Exception e)
                     {
                         mLog.error("Error getting source", e);
                     }
                 }
->>>>>>> ba7b616f
             }
         }
         finally
