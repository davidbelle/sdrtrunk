--- conflicted
+++ resolved
@@ -431,10 +431,10 @@
         return new SourceEvent(Event.NOTIFICATION_FREQUENCY_ROTATION_FAILURE, source, frequency);
     }
 
-<<<<<<< HEAD
+
     public static SourceEvent createTunerId(Source source, String tunerID) {
         return new SourceEvent(Event.NOTIFICATION_TUNER_ID, source, 0, tunerID);
-=======
+    }
 
     /**
      * Creates a notification of current channel power level
@@ -477,7 +477,6 @@
     public static SourceEvent requestSquelchThreshold(Source source, double thresholdDb)
     {
         return new SourceEvent(Event.REQUEST_CHANGE_SQUELCH_THRESHOLD, source, thresholdDb);
->>>>>>> 0bc11a07
     }
 
     @Override
