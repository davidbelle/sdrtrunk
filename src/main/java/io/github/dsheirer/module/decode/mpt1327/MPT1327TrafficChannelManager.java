--- conflicted
+++ resolved
@@ -287,22 +287,6 @@
     }
 
     @Override
-<<<<<<< HEAD
-    public void dispose()
-    {
-        super.dispose();
-        for(Channel trafficChannel : mAvailableTrafficChannelQueue)
-        {
-            broadcast(new ChannelEvent(trafficChannel, ChannelEvent.Event.REQUEST_DISABLE));
-        }
-
-        mAvailableTrafficChannelQueue.clear();
-    }
-
-
-    @Override
-=======
->>>>>>> 88f124af
     public void addDecodeEventListener(Listener<IDecodeEvent> listener)
     {
         mDecodeEventListener = listener;
