/*******************************************************************************
 * sdr-trunk
 * Copyright (C) 2014-2018 Dennis Sheirer
 *
 * This program is free software: you can redistribute it and/or modify it under the terms of the GNU General Public
 * License as published by  the Free Software Foundation, either version 3 of the License, or  (at your option) any
 * later version.
 *
 * This program is distributed in the hope that it will be useful,  but WITHOUT ANY WARRANTY; without even the implied
 * warranty of  MERCHANTABILITY or FITNESS FOR A PARTICULAR PURPOSE.  See the GNU General Public License for more details.
 *
 * You should have received a copy of the GNU General Public License  along with this program.
 * If not, see <http://www.gnu.org/licenses/>
 *
 ******************************************************************************/
package io.github.dsheirer.record.wave;

import io.github.dsheirer.dsp.filter.channelizer.ContinuousReusableBufferProcessor;
import io.github.dsheirer.module.Module;
import io.github.dsheirer.sample.ConversionUtils;
import io.github.dsheirer.sample.Listener;
import io.github.dsheirer.sample.buffer.IReusableComplexBufferListener;
import io.github.dsheirer.sample.buffer.ReusableComplexBuffer;
import io.github.dsheirer.source.ISourceEventListener;
import io.github.dsheirer.source.SourceEvent;
import io.github.dsheirer.util.ThreadPool;
import io.github.dsheirer.util.TimeStamp;
import org.slf4j.Logger;
import org.slf4j.LoggerFactory;

import javax.sound.sampled.AudioFormat;
import java.io.IOException;
import java.nio.file.Path;
import java.nio.file.Paths;
import java.util.List;
import java.util.concurrent.TimeUnit;
import java.util.concurrent.atomic.AtomicBoolean;

/**
 * WAVE audio recorder module for recording complex (I&Q) samples to a wave file
 */
public class ComplexBufferWaveRecorder extends Module implements IReusableComplexBufferListener,
    Listener<ReusableComplexBuffer>, ISourceEventListener
{
    private final static Logger mLog = LoggerFactory.getLogger(ComplexBufferWaveRecorder.class);

    private ContinuousReusableBufferProcessor<ReusableComplexBuffer> mBufferProcessor =
        new ContinuousReusableBufferProcessor<>(500, 50);

    private AtomicBoolean mRunning = new AtomicBoolean();
    private ReusableBufferWaveWriter mWriter;
    private String mFilePrefix;
    private Path mFile;
    private AudioFormat mAudioFormat;

    public ComplexBufferWaveRecorder(float sampleRate, String filePrefix)
    {
        mFilePrefix = filePrefix;
        setSampleRate(sampleRate);
    }

    public void setSampleRate(float sampleRate)
    {
        if(mAudioFormat == null || mAudioFormat.getSampleRate() != sampleRate)
        {
            mAudioFormat = new AudioFormat(sampleRate, 16, 2, true, false);

            if(mRunning.get())
            {
                stop();
                start();
            }
        }
    }

    public Path getFile()
    {
        return mFile;
    }

    public void start()
    {
        if(mRunning.compareAndSet(false, true))
        {
            try
            {
                StringBuilder sb = new StringBuilder();
                sb.append(mFilePrefix);
                sb.append("_");
                sb.append(TimeStamp.getTimeStamp("_"));
                sb.append(".wav");
                mFile = Paths.get(sb.toString());

                mWriter = new ReusableBufferWaveWriter(mAudioFormat, mFile);

                mBufferProcessor.setListener(mWriter);
                mBufferProcessor.start();
            }
            catch(IOException io)
            {
                mLog.error("Error starting complex baseband recorder", io);
            }
        }
    }

    public void stop()
    {
        if(mRunning.compareAndSet(true, false))
        {
            if(mBufferProcessor != null)
            {
                mBufferProcessor.stop();
                mBufferProcessor.setListener(null);
            }

            if(mWriter != null)
            {
                //Thread this operation so that it doesn't tie up the calling thread.  The wave writer
                //close method will also rename the file and this can sometimes take a few seconds.
                ThreadPool.SCHEDULED.schedule(new Runnable()
                {
                    @Override
                    public void run()
                    {
                        try
                        {
                            mWriter.close();
                        }
                        catch(IOException ioe)
                        {
                            mLog.error("Error closing baseband I/Q recorder", ioe);
                        }
                    }
                }, 0, TimeUnit.MILLISECONDS);
            }
        }
    }

    @Override
    public void receive(ReusableComplexBuffer buffer)
    {
        //Queue the buffer with the buffer processor so that recording occurs on the buffer processor thread
        mBufferProcessor.receive(buffer);
    }

    @Override
    public Listener<ReusableComplexBuffer> getReusableComplexBufferListener()
    {
        return this;
    }

    @Override
<<<<<<< HEAD
    public void dispose()
    {
        super.dispose();
        stop();
    }

    @Override
=======
>>>>>>> 88f124af
    public void reset()
    {
    }

    @Override
    public Listener<SourceEvent> getSourceEventListener()
    {
        return new Listener<SourceEvent>()
        {
            @Override
            public void receive(SourceEvent sourceEvent)
            {
                switch(sourceEvent.getEvent())
                {
                    case NOTIFICATION_SAMPLE_RATE_CHANGE:
                        setSampleRate(sourceEvent.getValue().floatValue());
                        break;
                }
            }
        };
    }

    /**
     * Wave writer implementation for reusable complex buffers delivered from buffer processor
     */
    public class ReusableBufferWaveWriter extends WaveWriter implements Listener<List<ReusableComplexBuffer>>
    {
        public ReusableBufferWaveWriter(AudioFormat format, Path file) throws IOException
        {
            super(format, file);
        }

        @Override
        public void receive(List<ReusableComplexBuffer> reusableComplexBuffers)
        {
            boolean error = false;

            for(ReusableComplexBuffer reusableComplexBuffer: reusableComplexBuffers)
            {
                if(!error)
                {
                    try
                    {
                        mWriter.writeData(ConversionUtils.convertToSigned16BitSamples(reusableComplexBuffer));
                    }
                    catch(IOException ioe)
                    {
                        mLog.error("IOException while writing I/Q buffers to wave recorder - stopping recorder", ioe);
                        error = true;
                        stop();
                    }
                }

                reusableComplexBuffer.decrementUserCount();
            }
        }
    }
}<|MERGE_RESOLUTION|>--- conflicted
+++ resolved
@@ -150,16 +150,6 @@
     }
 
     @Override
-<<<<<<< HEAD
-    public void dispose()
-    {
-        super.dispose();
-        stop();
-    }
-
-    @Override
-=======
->>>>>>> 88f124af
     public void reset()
     {
     }
