/*
 *
 *  * ******************************************************************************
 *  * Copyright (C) 2014-2020 Dennis Sheirer
 *  *
 *  * This program is free software: you can redistribute it and/or modify
 *  * it under the terms of the GNU General Public License as published by
 *  * the Free Software Foundation, either version 3 of the License, or
 *  * (at your option) any later version.
 *  *
 *  * This program is distributed in the hope that it will be useful,
 *  * but WITHOUT ANY WARRANTY; without even the implied warranty of
 *  * MERCHANTABILITY or FITNESS FOR A PARTICULAR PURPOSE.  See the
 *  * GNU General Public License for more details.
 *  *
 *  * You should have received a copy of the GNU General Public License
 *  * along with this program.  If not, see <http://www.gnu.org/licenses/>
 *  * *****************************************************************************
 *
 *
 */
plugins {
    id 'application'
    id 'java'
    id 'idea'
    id 'org.openjfx.javafxplugin' version '0.0.10'
    id 'org.beryx.runtime' version '1.12.7'
}

repositories {
    mavenCentral()
    maven { url "https://jitpack.io" }
}

version = '0.5.0-alpha7'
sourceCompatibility = '17'

javafx {
    version = "17.0.1"
    modules = ['javafx.base', 'javafx.controls', 'javafx.graphics', 'javafx.swing']
    configuration = "implementation"
}

sourceSets {
    main.java.srcDirs 'src/main'
    test.java.srcDirs 'src/test'
}

test {
    useJUnitPlatform()
}

configurations {
    javafx_libs_linux
    javafx_libs_osx
    javafx_libs_win
}

dependencies {

    // JUnit Tests
    testImplementation 'junit:junit:4.12'
    testImplementation 'org.assertj:assertj-core:3.8.0'
    testImplementation("org.junit.jupiter:junit-jupiter-api:5.7.0")

    testRuntimeOnly 'org.junit.jupiter:junit-jupiter-engine'

    //Jitpack imports
    implementation 'com.github.dnault:libresample4j:master'
    implementation 'com.github.DSheirer.jmbe:jmbe-api:1.0.0'
    implementation 'com.github.nwaldispuehl:java-lame:v3.98.4'

    //mavenCentral/jcenter imports
    implementation 'ch.qos.logback:logback-classic:1.2.3'
    implementation 'ch.qos.logback:logback-core:1.2.3'
    implementation 'com.fasterxml.jackson.dataformat:jackson-dataformat-xml:2.9.8'
    implementation 'com.fazecast:jSerialComm:2.5.0'
    implementation 'com.github.jiconfont:jiconfont-font_awesome:4.7.0.1'
    implementation 'com.github.jiconfont:jiconfont-javafx:1.0.0'
    implementation 'com.github.jiconfont:jiconfont-swing:1.0.1'
    implementation 'com.github.wendykierp:JTransforms:3.1'
    implementation 'com.google.code.gson:gson:2.8.6'
    implementation 'com.google.guava:guava:27.0.1-jre'
    implementation 'com.jidesoft:jide-oss:3.6.18'
    implementation 'com.miglayout:miglayout-swing:5.2'
    implementation 'com.mpatric:mp3agic:0.9.1'
    implementation 'commons-io:commons-io:2.7'
    implementation 'eu.hansolo:charts:1.0.5'
    implementation 'io.github.dsheirer:radio-reference-api:15.1.8'
    implementation 'javax.usb:usb-api:1.0.2'
    implementation 'net.coderazzi:tablefilter-swing:5.4.0'
    implementation 'org.apache.commons:commons-compress:1.20'
    implementation 'org.apache.commons:commons-lang3:3.8.1'
    implementation 'org.apache.commons:commons-math3:3.6.1'
    implementation 'org.apache.mina:mina-core:2.1.3'
    implementation 'org.apache.mina:mina-http:2.1.3'
    implementation 'org.controlsfx:controlsfx:11.1.0'
    implementation 'org.rauschig:jarchivelib:1.0.0'
    implementation 'org.slf4j:slf4j-api:1.7.25'
    implementation 'org.usb4java:libusb4java:1.3.0'
    implementation 'org.usb4java:usb4java:1.3.0'
    implementation 'org.usb4java:usb4java-javax:1.3.0'
    implementation 'pl.edu.icm:JLargeArrays:1.6'

    //JavaFX libraries for Linux
    javafx_libs_linux "org.openjfx:javafx-base:$javafx.version:linux"
    javafx_libs_linux "org.openjfx:javafx-controls:$javafx.version:linux"
    javafx_libs_linux "org.openjfx:javafx-graphics:$javafx.version:linux"
    javafx_libs_linux "org.openjfx:javafx-swing:$javafx.version:linux"

    //JavaFX libraries for OSX
    javafx_libs_osx "org.openjfx:javafx-base:$javafx.version:mac"
    javafx_libs_osx "org.openjfx:javafx-controls:$javafx.version:mac"
    javafx_libs_osx "org.openjfx:javafx-graphics:$javafx.version:mac"
    javafx_libs_osx "org.openjfx:javafx-swing:$javafx.version:mac"

    //JavaFX libraries for Windows
    javafx_libs_win "org.openjfx:javafx-base:$javafx.version:win"
    javafx_libs_win "org.openjfx:javafx-controls:$javafx.version:win"
    javafx_libs_win "org.openjfx:javafx-graphics:$javafx.version:win"
    javafx_libs_win "org.openjfx:javafx-swing:$javafx.version:win"
}

application {
    mainClassName = "io.github.dsheirer.gui.SDRTrunk"

    //Note: jide-oss.jar requires access to hidden windows look & feel
    //Note: controlsfx.jar requires access to hidden javaFX classes
    applicationDefaultJvmArgs = ['--add-exports=java.desktop/com.sun.java.swing.plaf.windows=ALL-UNNAMED',
        '--add-exports=javafx.base/com.sun.javafx.event=org.controlsfx.controls']
}

/**
 * Runtime JVM arguments.  JDK 17 has hidden a number of classes that are no longer exported from the
 * modules.  Some legacy support libraries still require access to these classes, so we explicitly
 * add them to be exported from those modules here.
 */
import org.gradle.internal.os.OperatingSystem;

run {
    if(OperatingSystem.current().isWindows()) {
        //Note: jide-oss.jar requires access to hidden windows look & feel
        //Note: controlsfx.jar requires access to hidden javaFX classes
        jvmArgs = ['--add-exports=java.desktop/com.sun.java.swing.plaf.windows=ALL-UNNAMED',
                   '--add-exports=javafx.base/com.sun.javafx.event=ALL-UNNAMED']
    }
    else {
        //Note: controlsfx.jar requires access to hidden javaFX classes
        jvmArgs = ['--add-exports=javafx.base/com.sun.javafx.event=ALL-UNNAMED']
    }
}

jar {
    manifest {
        attributes (
                'Implementation-Title'  : 'sdrtrunk project',
                'Implementation-Version' : archiveVersion,
                'Created-By'            : "Gradle ${gradle.gradleVersion}",
                'Build-Timestamp'       : new java.text.SimpleDateFormat("yyyy-MM-dd'T'HH:mm:ss.SSSZ").format(new Date()),
                'Build-JDK'             : "${System.properties['java.version']} (${System.properties['java.vendor']} ${System.properties['java.vm.version']}",
                'Build-OS'              : "${System.properties['os.name']} (${System.properties['os.arch']} ${System.properties['os.version']}"
        )
    }
}

<<<<<<< HEAD
task runSdr(type: JavaExec) {
    classpath sourceSets.main.runtimeClasspath
    main = "io.github.dsheirer.gui.SDRTrunk"
    // args "arg1", "arg2"
=======
idea {
    module {
        downloadJavadoc = true
        downloadSources = true
    }
>>>>>>> 0bc11a07
}

/**
 * Java Development Kit (JDK) locations.  In order to build OS-specific images, these paths must point to the parent
 * directory containing the 'bin' directory within a JDK for each of the specified architectures.  These JDKs are used
 * by the runtime and runtimeZip tasks to produce platform-specific builds.  If none of these paths exists, then an
 * image will be created for the host OS using the installed JDK.
 */
def jdk_base = '/home/denny/java_jdks/'

def jdk_linux_arm64 = jdk_base + 'linux-arm64/jdk-17.0.1-full'
def jdk_linux_x86_64 = jdk_base + 'linux-x64/jdk-17.0.1-full'
def jdk_osx_x86_64 = jdk_base + 'osx-x64/jdk-17.0.1-full.jdk'
def jdk_windows_x86_64 = jdk_base + 'windows-x64/jdk-17.0.1-full'

def hasTargetJdk = file(jdk_linux_x86_64).exists() ||
        file(jdk_linux_arm64) ||
        file(jdk_osx_x86_64).exists() ||
        file(jdk_windows_x86_64).exists()

/**
 * Beryx Runtime plugin - adds operating system specific runtime build targets when the OS-specific JDK is
 * found on the local file system.  The runtime plugin enables you to optionally download these files,
 * however I normally have them installed locally and use those versions.
 */
runtime {
    if(file(jdk_linux_arm64).exists())
    {
        targetPlatform('linux-arm64-v' + version, jdk_linux_arm64)
    }
    else
    {
        println("Skipping OS Image - Linux ARM 64-bit JDK was not found at " + jdk_linux_arm64)
    }

    if(file(jdk_linux_x86_64).exists())
    {
        targetPlatform('linux-x86_64-v' + version, jdk_linux_x86_64)
    }
    else
    {
        println("Skipping OS Image - Linux x86 64-bit JDK was not found at " + jdk_linux_x86_64)
    }

    if(file(jdk_osx_x86_64).exists())
    {
        targetPlatform('osx-x86_64-v' + version, jdk_osx_x86_64)
    }
    else
    {
        println("Skipping OS Image - OSX x86 64-bit JDK was not found at " + jdk_osx_x86_64);
    }

    if(file(jdk_windows_x86_64).exists())
    {
        targetPlatform('windows-x86_64-v' + version, jdk_windows_x86_64)
    }
    else
    {
        println("Skipping OS Image - Windows x86 64-bit JDK was not found at " + jdk_windows_x86_64)
    }

    options = ['--strip-debug', '--compress', '2', '--no-header-files', '--no-man-pages']
    modules = ['java.desktop', 'java.naming', 'jdk.unsupported', 'jdk.unsupported.desktop', 'java.net.http',
               'java.sql', 'jdk.crypto.ec']
    imageZip = hasTargetJdk ? file("$buildDir/image/sdr-trunk.zip") : file("$buildDir/image/sdr-trunk-" + version + ".zip")
}

def image_lib_linux_arm64 = file("$buildDir/image/sdr-trunk-linux-arm64-v" + version + "/lib")
def image_lib_linux_x86_64 = file("$buildDir/image/sdr-trunk-linux-x86_64-v" + version + "/lib")
def image_lib_osx_x86_64 = file("$buildDir/image/sdr-trunk-osx-x86_64-v" + version + "/lib")
def image_lib_win_x86_64 = file("$buildDir/image/sdr-trunk-windows-x86_64-v" + version + "/lib")

/**
 * Copy JavaFX OS-specific libraries for each JDK to each platform target directory
 */
tasks.runtime.doLast
{
    if(file(jdk_linux_arm64).exists())
    {
        //Delete any host system OS-specific JavaFX JDK modules that were inserted as part of default build
        delete(fileTree(image_lib_linux_arm64).include { it.name ==~ /javafx.*-(win|mac|linux)\.jar/ })

        //Copy OS-specific JavaFX libraries
        copy {
            from configurations.javafx_libs_linux
            into image_lib_linux_arm64
        }
    }

    if(file(jdk_linux_x86_64).exists())
    {
        //Delete any host system OS-specific JavaFX JDK modules that were inserted as part of default build
        delete(fileTree(image_lib_linux_x86_64).include { it.name ==~ /javafx.*-(win|mac|linux)\.jar/ })

        //Copy OS-specific JavaFX libraries
        copy {
            from configurations.javafx_libs_linux
            into image_lib_linux_x86_64
        }
    }

    if(file(jdk_osx_x86_64).exists())
    {
        //Delete any host system OS-specific JavaFX JDK modules that were inserted as part of default build
        delete(fileTree(image_lib_osx_x86_64).include { it.name ==~ /javafx.*-(win|mac|linux)\.jar/ })

        //Copy OS-specific JavaFX libraries
        copy {
            from configurations.javafx_libs_osx
            into image_lib_osx_x86_64
        }
    }

    if(file(jdk_windows_x86_64).exists())
    {
        //Delete any host system OS-specific JavaFX JDK modules that were inserted as part of default build
        delete(fileTree(image_lib_win_x86_64).include { it.name ==~ /javafx.*-(win|mac|linux)\.jar/ })

        //Copy OS-specific JavaFX libraries
        copy {
            from configurations.javafx_libs_win
            into image_lib_win_x86_64
        }
    }
}<|MERGE_RESOLUTION|>--- conflicted
+++ resolved
@@ -138,7 +138,7 @@
 import org.gradle.internal.os.OperatingSystem;
 
 run {
-    if(OperatingSystem.current().isWindows()) {
+    if(OperatingSystem.current().isWindows() || true) {
         //Note: jide-oss.jar requires access to hidden windows look & feel
         //Note: controlsfx.jar requires access to hidden javaFX classes
         jvmArgs = ['--add-exports=java.desktop/com.sun.java.swing.plaf.windows=ALL-UNNAMED',
@@ -163,18 +163,17 @@
     }
 }
 
-<<<<<<< HEAD
 task runSdr(type: JavaExec) {
     classpath sourceSets.main.runtimeClasspath
     main = "io.github.dsheirer.gui.SDRTrunk"
     // args "arg1", "arg2"
-=======
+}
+
 idea {
     module {
         downloadJavadoc = true
         downloadSources = true
     }
->>>>>>> 0bc11a07
 }
 
 /**
@@ -228,7 +227,7 @@
         println("Skipping OS Image - OSX x86 64-bit JDK was not found at " + jdk_osx_x86_64);
     }
 
-    if(file(jdk_windows_x86_64).exists())
+    if(file(jdk_windows_x86_64).exists() || true)
     {
         targetPlatform('windows-x86_64-v' + version, jdk_windows_x86_64)
     }
@@ -251,6 +250,7 @@
 /**
  * Copy JavaFX OS-specific libraries for each JDK to each platform target directory
  */
+
 tasks.runtime.doLast
 {
     if(file(jdk_linux_arm64).exists())
@@ -300,4 +300,4 @@
             into image_lib_win_x86_64
         }
     }
-}+}
