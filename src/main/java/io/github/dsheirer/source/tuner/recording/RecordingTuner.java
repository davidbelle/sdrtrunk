--- conflicted
+++ resolved
@@ -43,7 +43,7 @@
     public RecordingTuner(UserPreferences userPreferences, ITunerErrorListener tunerErrorListener,
                           RecordingTunerConfiguration config)
     {
-        super(new RecordingTunerController(tunerErrorListener, config.getPath(), config.getFrequency()), tunerErrorListener);
+        super("Recording Tuner", new RecordingTunerController(tunerErrorListener, config.getPath(), config.getFrequency()), tunerErrorListener);
 
         mUserPreferences = userPreferences;
 
@@ -109,42 +109,6 @@
     }
 
     @Override
-<<<<<<< HEAD
-    public void process(SourceEvent event)
-    {
-        super.process(event);
-
-        if(event.getEvent() == SourceEvent.Event.NOTIFICATION_RECORDING_FILE_LOADED)
-        {
-            if(getTunerController().getCurrentSampleRate() < 100000.0d)
-            {
-                setChannelSourceManager(new PassThroughSourceManager(getTunerController()));
-            }
-            else
-            {
-                ChannelizerType channelizerType = mUserPreferences.getTunerPreference().getChannelizerType();
-
-                mLog.debug("Using Channelizer Type: " + channelizerType);
-
-                if(channelizerType == ChannelizerType.POLYPHASE)
-                {
-                    setChannelSourceManager(new PolyphaseChannelSourceManager(getTunerController(),mName));
-                }
-                else if(channelizerType == ChannelizerType.HETERODYNE)
-                {
-                    setChannelSourceManager(new HeterodyneChannelSourceManager(getTunerController(),mName));
-                }
-                else
-                {
-                    throw new IllegalArgumentException("Unrecognized channelizer type: " + channelizerType);
-                }
-            }
-        }
-    }
-
-    @Override
-=======
->>>>>>> fc5c6ef8
     public int getMaximumUSBBitsPerSecond()
     {
         return 0;
