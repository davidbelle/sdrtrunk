--- conflicted
+++ resolved
@@ -77,13 +77,6 @@
         mTimeslot = timeslot;
     }
 
-<<<<<<< HEAD
-    public void dispose() {
-        mLog.debug("shutting down bitch");
-    }
-
-=======
->>>>>>> 03a5d71a
     public ChannelMetadata(AliasModel aliasModel)
     {
         this(aliasModel, null);
