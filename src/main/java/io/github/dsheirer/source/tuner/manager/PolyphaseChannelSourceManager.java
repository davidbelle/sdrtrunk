--- conflicted
+++ resolved
@@ -435,11 +435,9 @@
                     }
 
                     //If we're successful to here, allocate the channel
-<<<<<<< HEAD
+
                     return mPolyphaseChannelManager.getChannel(tunerChannel, channelSpecification, mTunerId);
-=======
-                    return mPolyphaseChannelManager.getChannel(tunerChannel);
->>>>>>> 0e8c9591
+
                 }
                 catch(SourceException se)
                 {
