/*
 *
 *  * ******************************************************************************
 *  * Copyright (C) 2014-2019 Dennis Sheirer
 *  *
 *  * This program is free software: you can redistribute it and/or modify
 *  * it under the terms of the GNU General Public License as published by
 *  * the Free Software Foundation, either version 3 of the License, or
 *  * (at your option) any later version.
 *  *
 *  * This program is distributed in the hope that it will be useful,
 *  * but WITHOUT ANY WARRANTY; without even the implied warranty of
 *  * MERCHANTABILITY or FITNESS FOR A PARTICULAR PURPOSE.  See the
 *  * GNU General Public License for more details.
 *  *
 *  * You should have received a copy of the GNU General Public License
 *  * along with this program.  If not, see <http://www.gnu.org/licenses/>
 *  * *****************************************************************************
 *
 *
 */
package io.github.dsheirer.channel.state;

import com.google.common.eventbus.Subscribe;
import io.github.dsheirer.alias.AliasModel;
import io.github.dsheirer.audio.squelch.SquelchStateEvent;
import io.github.dsheirer.channel.metadata.ChannelMetadata;
import io.github.dsheirer.channel.state.DecoderStateEvent.Event;
import io.github.dsheirer.controller.channel.Channel;
import io.github.dsheirer.controller.channel.ChannelConfigurationChangeNotification;
import io.github.dsheirer.controller.channel.ChannelEvent;
import io.github.dsheirer.identifier.IdentifierClass;
import io.github.dsheirer.identifier.IdentifierUpdateListener;
import io.github.dsheirer.identifier.IdentifierUpdateNotification;
import io.github.dsheirer.identifier.MutableIdentifierCollection;
import io.github.dsheirer.identifier.configuration.AliasListConfigurationIdentifier;
import io.github.dsheirer.identifier.configuration.ChannelNameConfigurationIdentifier;
import io.github.dsheirer.identifier.configuration.DecoderTypeConfigurationIdentifier;
import io.github.dsheirer.identifier.configuration.FrequencyConfigurationIdentifier;
import io.github.dsheirer.identifier.configuration.SiteConfigurationIdentifier;
import io.github.dsheirer.identifier.configuration.SystemConfigurationIdentifier;
import io.github.dsheirer.identifier.decoder.ChannelStateIdentifier;
import io.github.dsheirer.module.decode.event.IDecodeEvent;
import io.github.dsheirer.sample.Listener;
import io.github.dsheirer.source.ISourceEventListener;
import io.github.dsheirer.source.SourceEvent;
import io.github.dsheirer.source.SourceType;
import io.github.dsheirer.source.config.SourceConfigTuner;
import io.github.dsheirer.source.config.SourceConfigTunerMultipleFrequency;
import org.slf4j.Logger;
import org.slf4j.LoggerFactory;

import java.util.ArrayList;
import java.util.List;
import java.util.Map;
import java.util.TreeMap;

/**
 * Multi-Channel state tracks the overall state of all processing modules and decoders configured for the channel
 * and provides squelch control and decoder state reset events.
 *
 * Uses a state enumeration that defines allowable channel state transitions in order to track a call or data decode
 * event from start to finish.  Uses a timer to monitor for inactivity and to provide a FADE period that indicates
 * to the user that the activity has stopped while continuing to provide details about the call, before the state is
 * reset to IDLE.
 *
 * State Descriptions:
 * IDLE:  Normal state. No voice or data call activity
 * CALL/DATA/ENCRYPTED/CONTROL:  Decoding states.
 * FADE:  The phase after a voice or data call when either an explicit call end has been received, or when no new
 * signalling updates have been received, and the fade timer has expired.  This phase allows for gui updates to
 * signal to the user that the call is ended, while continuing to display the call details for the user
 * TEARDOWN:  Indicates a traffic channel that will be torn down for reuse.
 */
public class MultiChannelState extends AbstractChannelState implements IDecoderStateEventListener, ISourceEventListener,
    IdentifierUpdateListener, IStateMachineListener
{
    private final static Logger mLog = LoggerFactory.getLogger(MultiChannelState.class);

    public static final long FADE_TIMEOUT_DELAY = 1200;
    public static final long RESET_TIMEOUT_DELAY = 2000;

    private IdentifierUpdateNotificationProxy mIdentifierUpdateNotificationProxy = new IdentifierUpdateNotificationProxy();
    private DecoderStateEventReceiver mDecoderStateEventReceiver = new DecoderStateEventReceiver();
    private SourceEventListener mInternalSourceEventListener;
    private Map<Integer,ChannelMetadata> mChannelMetadataMap = new TreeMap<>();
    private Map<Integer,MutableIdentifierCollection> mIdentifierCollectionMap = new TreeMap<>();
    private Map<Integer,StateMachine> mStateMachineMap = new TreeMap<>();
    private Map<Integer,StateMonitoringSquelchController> mSquelchControllerMap = new TreeMap<>();
    private int[] mTimeslots;
    private DecoderStateNotificationEventCache mStateNotificationCache = new DecoderStateNotificationEventCache();
    private Listener<IdentifierUpdateNotification> mIdentifierUpdateListener = new IdentifierUpdateListenerProxy();

    /**
     * Constructs an instance
     * @param channel configuration
     * @param aliasModel for channel metadata and identifiers
     * @param timeslots array of timeslot numbers to use
     */
    public MultiChannelState(Channel channel, AliasModel aliasModel, int[] timeslots)
    {
        super(channel);

        mTimeslots = timeslots;

        for(int timeslot: timeslots)
        {
            mChannelMetadataMap.put(timeslot, new ChannelMetadata(aliasModel, timeslot));
            MutableIdentifierCollection mutableIdentifierCollection = new MutableIdentifierCollection(timeslot);
            mIdentifierCollectionMap.put(timeslot, mutableIdentifierCollection);

            //Set the proxy as a listener so that echo'd updates are broadcast externally
            mutableIdentifierCollection.setIdentifierUpdateListener(mIdentifierUpdateNotificationProxy);

            StateMachine stateMachine = new StateMachine(timeslot, State.MULTI_CHANNEL_ACTIVE_STATES);
            mStateMachineMap.put(timeslot, stateMachine);
            stateMachine.addListener(this);

            StateMonitoringSquelchController squelchController = new StateMonitoringSquelchController(timeslot);
            mSquelchControllerMap.put(timeslot, squelchController);
            stateMachine.addListener(squelchController);

            stateMachine.setIdentifierUpdateListener(mutableIdentifierCollection);
            stateMachine.setEndTimeoutBufferMilliseconds(RESET_TIMEOUT_DELAY);
            stateMachine.setFadeTimeoutBufferMilliseconds(FADE_TIMEOUT_DELAY);
        }

        configureChannelType(channel);

        createConfigurationIdentifiers(channel);
    }

<<<<<<< HEAD
    private boolean idleStateThreadCreated = false;
    private Thread handleIdleRestartThread;
    private void handleIdleState(State channelState) throws InterruptedException {
	/*
        if (channelState == State.IDLE && !idleStateThreadCreated) {
            handleIdleRestartThread = new Thread(new MultiChannelState.StateIdleRestartThread());
            handleIdleRestartThread.start();
            idleStateThreadCreated = true;
        } else if (channelState != State.IDLE && idleStateThreadCreated){
            idleStateThreadCreated = false;
            if (handleIdleRestartThread != null) {
                handleIdleRestartThread.interrupt();
                handleIdleRestartThread.join();
                handleIdleRestartThread = null;
            }
        }*/
    }

=======
>>>>>>> 88f124af
    /**
     * Configure items according to channel type
     * @param channel configuration
     */
    private void configureChannelType(Channel channel)
    {
        for(int timeslot: mTimeslots)
        {
            StateMachine stateMachine = mStateMachineMap.get(timeslot);
            stateMachine.setChannelType(channel.getChannelType());
        }
    }

    /**
     * Receive notification that the underlying channel configuration has changed.
     * @param notification
     */
    @Subscribe
    public void channelConfigurationChanged(ChannelConfigurationChangeNotification notification)
    {
        updateChannelConfiguration(notification.getChannel());
        configureChannelType(notification.getChannel());
        createConfigurationIdentifiers(notification.getChannel());
    }

    @Override
    public void stateChanged(State state, int timeslot)
    {
        ChannelStateIdentifier stateIdentifier = ChannelStateIdentifier.get(state);
        mIdentifierCollectionMap.get(timeslot).update(stateIdentifier);
        mChannelMetadataMap.get(timeslot).receive(new IdentifierUpdateNotification(stateIdentifier, IdentifierUpdateNotification.Operation.ADD, timeslot));
        try {
            handleIdleState(state);
        } catch (InterruptedException ex) {

        }
        switch(state)
        {
            case RESET:
                reset(timeslot);
                mStateMachineMap.get(timeslot).setState(State.IDLE);
                break;
            case TEARDOWN:
                if(getChannel().isTrafficChannel())
                {
                    checkTeardown();
                }
                else
                {
                    mStateMachineMap.get(timeslot).setState(State.RESET);
                }
                break;
        }
    }

    /**
     * Checks the state of each timeslot and issues a teardown request if all timeslots are inactive
     */
    private void checkTeardown()
    {
        boolean teardown = false;
        boolean active = false;

        for(StateMachine stateMachine: mStateMachineMap.values())
        {
            State state = stateMachine.getState();

            //If we have an active state in either timeslot, don't teardown.  IDLE is a special state that is active
            //but doesn't prevent a teardown when the other timeslot is in TEARDOWN
            if(State.MULTI_CHANNEL_ACTIVE_STATES.contains(state) && state != State.IDLE)
            {
                active = true;
            }
            else if(state == State.TEARDOWN)
            {
                teardown = true;
            }
        }

        if(teardown && !active)
        {
            if(getChannel().isTrafficChannel())
            {
                broadcast(new ChannelEvent(getChannel(), ChannelEvent.Event.REQUEST_DISABLE));
            }
            else
            {
                for(StateMachine stateMachine: mStateMachineMap.values())
                {
                    stateMachine.setState(State.RESET);
                }
            }
        }
        //If one timeslot is teardown but the other is still active, reset the teardown timeslot to IDLE
        else if(teardown && active)
        {
            for(StateMachine stateMachine: mStateMachineMap.values())
            {
                if(stateMachine.getState() == State.TEARDOWN)
                {
                    stateMachine.setState(State.RESET);
                }
            }
        }
    }

    @Override
    protected void checkState()
    {
        for(StateMachine stateMachine: mStateMachineMap.values())
        {
            stateMachine.checkState();
        }
    }

    /**
     * Creates configuration identifiers for the channel name, system, site and alias list name.
     */
    private void createConfigurationIdentifiers(Channel channel)
    {
        for(int timeslot: mTimeslots)
        {
            MutableIdentifierCollection identifierCollection = mIdentifierCollectionMap.get(timeslot);

            identifierCollection.update(DecoderTypeConfigurationIdentifier.create(channel.getDecodeConfiguration().getDecoderType()));

            if(channel.hasSystem())
            {
                identifierCollection.update(SystemConfigurationIdentifier.create(channel.getSystem()));
            }
            if(channel.hasSite())
            {
                identifierCollection.update(SiteConfigurationIdentifier.create(channel.getSite()));
            }
            if(channel.getName() != null && !channel.getName().isEmpty())
            {
                identifierCollection.update(ChannelNameConfigurationIdentifier.create(channel.getName()));
            }
            if(channel.getAliasListName() != null && !channel.getAliasListName().isEmpty())
            {
                identifierCollection.update(AliasListConfigurationIdentifier.create(channel.getAliasListName()));
            }
            if(channel.getSourceConfiguration().getSourceType() == SourceType.TUNER)
            {
                long frequency = ((SourceConfigTuner)channel.getSourceConfiguration()).getFrequency();
                identifierCollection.update(FrequencyConfigurationIdentifier.create(frequency));
            }
            else if(channel.getSourceConfiguration().getSourceType() == SourceType.TUNER_MULTIPLE_FREQUENCIES)
            {
                List<Long> frequencies = ((SourceConfigTunerMultipleFrequency)channel.getSourceConfiguration()).getFrequencies();

                if(frequencies.size() > 0)
                {
                    identifierCollection.update(FrequencyConfigurationIdentifier.create(frequencies.get(0)));
                }
            }
        }
    }

    /**
     * Interface to receive channel identifier updates from this channel state and from any
     * decoder states.
     */
    @Override
    public Listener<IdentifierUpdateNotification> getIdentifierUpdateListener()
    {
        return mIdentifierUpdateListener;
    }

    /**
     * Registers the external listener that will receive identifier update notifications produced by this channel state
     * @param listener
     */
    @Override
    public void setIdentifierUpdateListener(Listener<IdentifierUpdateNotification> listener)
    {
        mIdentifierUpdateNotificationProxy.setListener(listener);
    }

    /**
     * Unregisters the external listener from receiving identifier update notifications produced by this channel state
     */
    @Override
    public void removeIdentifierUpdateListener()
    {
        mIdentifierUpdateNotificationProxy.setListener(null);
    }

    /**
     * Updates the channel state identifier collection using the update notification.  This update will be reflected
     * in the internal channel state and will also be broadcast to any listeners, including the channel metadata for
     * this channel state.
     */
    @Override
    public void updateChannelStateIdentifiers(IdentifierUpdateNotification notification)
    {
        //Explicitly add or remove the identifier from the local identifier collection to allow it to be rebroadcast
        //to external listeners, which includes this state's channel metadata
        MutableIdentifierCollection identifierCollection = mIdentifierCollectionMap.get(notification.getTimeslot());

        if(identifierCollection != null)
        {
            if(notification.isAdd())
            {
                identifierCollection.update(notification.getIdentifier());
            }
            else if(notification.isSilentAdd())
            {
                identifierCollection.silentUpdate(notification.getIdentifier());
            }
            else if(notification.isRemove())
            {
                identifierCollection.remove(notification.getIdentifier());
            }
            else if(notification.isSilentRemove())
            {
                identifierCollection.silentRemove(notification.getIdentifier());
            }
        }
    }

    /**
     * Channel metadata for this channel.
     */
    public List<ChannelMetadata> getChannelMetadata()
    {
        return new ArrayList<>(mChannelMetadataMap.values());
    }

    /**
     * Resets this channel state and prepares it for reuse.
     */
    @Override
    public void reset()
    {
        for(int timeslot: mTimeslots)
        {
            reset(timeslot);
        }

        sourceOverflow(false);
    }

    private void reset(int timeslot)
    {
        mStateMachineMap.get(timeslot).setState(State.RESET);
        broadcast(new DecoderStateEvent(this, Event.REQUEST_RESET, State.IDLE, timeslot));
        MutableIdentifierCollection identifierCollection = mIdentifierCollectionMap.get(timeslot);
        identifierCollection.remove(IdentifierClass.USER);
    }

    @Override
    public void start()
    {
        for(int timeslot: mTimeslots)
        {
            mIdentifierCollectionMap.get(timeslot).broadcastIdentifiers();
            mStateMachineMap.get(timeslot).setState(State.RESET);
        }
    }

    @Override
    public void stop()
    {
        for(StateMonitoringSquelchController squelchController: mSquelchControllerMap.values())
        {
            squelchController.setSquelchLock(false);
        }
    }

<<<<<<< HEAD
    public void dispose()
    {
        super.dispose();

        mDecodeEventListener = null;
        mDecoderStateListener = null;
    }

=======
>>>>>>> 88f124af
    @Override
    public Listener<SourceEvent> getSourceEventListener()
    {
        if(mInternalSourceEventListener == null)
        {
            mInternalSourceEventListener = new SourceEventListener();
        }

        return mInternalSourceEventListener;
    }


    @Override
    public void setSquelchStateListener(Listener<SquelchStateEvent> listener)
    {
        for(StateMonitoringSquelchController squelchController: mSquelchControllerMap.values())
        {
            squelchController.setSquelchStateListener(listener);
        }
    }

    @Override
    public void removeSquelchStateListener()
    {
        for(StateMonitoringSquelchController squelchController: mSquelchControllerMap.values())
        {
            squelchController.removeSquelchStateListener();
        }
    }

    /**
     * Broadcasts the source event to a registered external source event listener
     */
    protected void broadcast(SourceEvent sourceEvent)
    {
        if(mExternalSourceEventListener != null)
        {
            mExternalSourceEventListener.receive(sourceEvent);
        }
    }

    /**
     * Broadcasts the call event to the registered listener
     */
    protected void broadcast(IDecodeEvent event)
    {
        if(mDecodeEventListener != null)
        {
            mDecodeEventListener.receive(event);
        }
    }

    /**
     * Broadcasts the channel event to a registered listener
     */
    private void broadcast(ChannelEvent channelEvent)
    {
        if(mChannelEventListener != null)
        {
            mChannelEventListener.receive(channelEvent);
        }
    }

    /**
     * Broadcasts a channel state event to any registered listeners
     */
    protected void broadcast(DecoderStateEvent event)
    {
        if(mDecoderStateListener != null)
        {
            mDecoderStateListener.receive(event);
        }
    }

    @Override
    public Listener<DecoderStateEvent> getDecoderStateListener()
    {
        return mDecoderStateEventReceiver;
    }

    /**
     * Listener to receive source events.
     */
    public class SourceEventListener implements Listener<SourceEvent>
    {
        @Override
        public void receive(SourceEvent sourceEvent)
        {
            switch(sourceEvent.getEvent())
            {
                case NOTIFICATION_FREQUENCY_CHANGE:
                    //Rebroadcast source frequency change events for the decoder(s) to process
                    long frequency = sourceEvent.getValue().longValue();

                    for(int timeslot: mTimeslots)
                    {
                        broadcast(new DecoderStateEvent(this, Event.NOTIFICATION_SOURCE_FREQUENCY,
                            mStateMachineMap.get(timeslot).getState(), frequency));

                        //Create a new frequency configuration identifier so that downstream consumers receive the change
                        //via channel metadata and audio packet updates - this is a silent add that is sent as a notification
                        //to all identifier collections so that they don't rebroadcast the change and cause a feedback loop

                        mIdentifierUpdateNotificationProxy.receive(new IdentifierUpdateNotification(
                            FrequencyConfigurationIdentifier.create(frequency), IdentifierUpdateNotification.Operation.SILENT_ADD, timeslot));
                    }

                    break;
                case NOTIFICATION_MEASURED_FREQUENCY_ERROR:
                    //Rebroadcast frequency error measurements to external listener if we're currently
                    //in an active (ie sync locked) state.
                    for(int timeslot: mTimeslots)
                    {
                        if(State.MULTI_CHANNEL_ACTIVE_STATES.contains(mStateMachineMap.get(timeslot).getState()))
                        {
                            broadcast(SourceEvent.frequencyErrorMeasurementSyncLocked(sourceEvent.getValue().longValue(),
                                getChannel().getChannelType().name()));
<<<<<<< HEAD
=======
                            return;
>>>>>>> 88f124af
                        }
                    }
                    break;
            }
        }
    }

    /**
     * DecoderStateEvent receiver wrapper
     */
    public class DecoderStateEventReceiver implements Listener<DecoderStateEvent>
    {
        @Override
        public void receive(DecoderStateEvent event)
        {
            if(event.getSource() != this)
            {
                switch(event.getEvent())
                {
                    case REQUEST_ALWAYS_UNSQUELCH:
                        mSquelchControllerMap.get(event.getTimeslot()).setSquelchLock(true);
                        break;
                    case REQUEST_CHANGE_CALL_TIMEOUT:
                        if(event instanceof ChangeChannelTimeoutEvent)
                        {
                            ChangeChannelTimeoutEvent timeout = (ChangeChannelTimeoutEvent)event;
                            mStateMachineMap.get(event.getTimeslot()).setFadeTimeoutBufferMilliseconds(timeout.getCallTimeoutMilliseconds());
                        }
                        break;
                    case CONTINUATION:
                    case DECODE:
                    case START:
                        if(State.MULTI_CHANNEL_ACTIVE_STATES.contains(event.getState()))
                        {
                            mStateMachineMap.get(event.getTimeslot()).setState(event.getState());

                            //Broadcast current channel/timeslot state so that channel rotation monitor can track
                            broadcast(mStateNotificationCache.getStateNotificationEvent(event.getState(), event.getTimeslot()));
                        }
                        break;
                    case END:
                        mStateMachineMap.get(event.getTimeslot()).setState(event.getState());

                        //Broadcast current channel/timeslot state so that channel rotation monitor can track
                        broadcast(mStateNotificationCache.getStateNotificationEvent(event.getState(), event.getTimeslot()));
                        break;
                    case REQUEST_RESET:
                        /* Channel State does not respond to reset events */
                        break;
                    default:
                        break;
                }
            }
        }
    }

    /**
     * Receives and passes identifier update notifications to the correct channel metadata collections
     */
    public class IdentifierUpdateListenerProxy implements Listener<IdentifierUpdateNotification>
    {
        @Override
        public void receive(IdentifierUpdateNotification identifierUpdateNotification)
        {
            int timeslot = identifierUpdateNotification.getTimeslot();

            ChannelMetadata channelMetadata = mChannelMetadataMap.get(timeslot);

            if(channelMetadata != null)
            {
                channelMetadata.receive(identifierUpdateNotification);
            }
        }
    }

    /**
     * Proxy between the internal identifier collections and the external update notification listener.  This proxy
     * enables access to internal components to broadcast silent identifier update notifications externally.
     */
    public class IdentifierUpdateNotificationProxy implements Listener<IdentifierUpdateNotification>
    {
        private Listener<IdentifierUpdateNotification> mIdentifierUpdateNotificationListener;

        @Override
        public void receive(IdentifierUpdateNotification identifierUpdateNotification)
        {
            if(mIdentifierUpdateNotificationListener != null)
            {
                mIdentifierUpdateNotificationListener.receive(identifierUpdateNotification);
            }
        }

        public void setListener(Listener<IdentifierUpdateNotification> listener)
        {
            mIdentifierUpdateNotificationListener = listener;
        }

        public void removeListener()
        {
            mIdentifierUpdateNotificationListener = null;
        }
    }

    public class StateIdleRestartThread implements Runnable {
        public void run(){
            boolean cancelRestart = false;
            try {
                Thread.sleep(60000);
            } catch (InterruptedException ex) {
                cancelRestart = true;
            }

            if (!cancelRestart) {
                // mLog.debug("Restart channel now");
                // Channel m = mChannel;
            }
        }
    }

}<|MERGE_RESOLUTION|>--- conflicted
+++ resolved
@@ -130,27 +130,6 @@
         createConfigurationIdentifiers(channel);
     }
 
-<<<<<<< HEAD
-    private boolean idleStateThreadCreated = false;
-    private Thread handleIdleRestartThread;
-    private void handleIdleState(State channelState) throws InterruptedException {
-	/*
-        if (channelState == State.IDLE && !idleStateThreadCreated) {
-            handleIdleRestartThread = new Thread(new MultiChannelState.StateIdleRestartThread());
-            handleIdleRestartThread.start();
-            idleStateThreadCreated = true;
-        } else if (channelState != State.IDLE && idleStateThreadCreated){
-            idleStateThreadCreated = false;
-            if (handleIdleRestartThread != null) {
-                handleIdleRestartThread.interrupt();
-                handleIdleRestartThread.join();
-                handleIdleRestartThread = null;
-            }
-        }*/
-    }
-
-=======
->>>>>>> 88f124af
     /**
      * Configure items according to channel type
      * @param channel configuration
@@ -182,11 +161,7 @@
         ChannelStateIdentifier stateIdentifier = ChannelStateIdentifier.get(state);
         mIdentifierCollectionMap.get(timeslot).update(stateIdentifier);
         mChannelMetadataMap.get(timeslot).receive(new IdentifierUpdateNotification(stateIdentifier, IdentifierUpdateNotification.Operation.ADD, timeslot));
-        try {
-            handleIdleState(state);
-        } catch (InterruptedException ex) {
-
-        }
+
         switch(state)
         {
             case RESET:
@@ -421,17 +396,6 @@
         }
     }
 
-<<<<<<< HEAD
-    public void dispose()
-    {
-        super.dispose();
-
-        mDecodeEventListener = null;
-        mDecoderStateListener = null;
-    }
-
-=======
->>>>>>> 88f124af
     @Override
     public Listener<SourceEvent> getSourceEventListener()
     {
@@ -549,10 +513,7 @@
                         {
                             broadcast(SourceEvent.frequencyErrorMeasurementSyncLocked(sourceEvent.getValue().longValue(),
                                 getChannel().getChannelType().name()));
-<<<<<<< HEAD
-=======
                             return;
->>>>>>> 88f124af
                         }
                     }
                     break;
@@ -656,20 +617,4 @@
         }
     }
 
-    public class StateIdleRestartThread implements Runnable {
-        public void run(){
-            boolean cancelRestart = false;
-            try {
-                Thread.sleep(60000);
-            } catch (InterruptedException ex) {
-                cancelRestart = true;
-            }
-
-            if (!cancelRestart) {
-                // mLog.debug("Restart channel now");
-                // Channel m = mChannel;
-            }
-        }
-    }
-
 }