--- conflicted
+++ resolved
@@ -1,23 +1,27 @@
 /*
- * *****************************************************************************
- * Copyright (C) 2014-2022 Dennis Sheirer
  *
- * This program is free software: you can redistribute it and/or modify
- * it under the terms of the GNU General Public License as published by
- * the Free Software Foundation, either version 3 of the License, or
- * (at your option) any later version.
+ *  * ******************************************************************************
+ *  * Copyright (C) 2014-2020 Dennis Sheirer
+ *  *
+ *  * This program is free software: you can redistribute it and/or modify
+ *  * it under the terms of the GNU General Public License as published by
+ *  * the Free Software Foundation, either version 3 of the License, or
+ *  * (at your option) any later version.
+ *  *
+ *  * This program is distributed in the hope that it will be useful,
+ *  * but WITHOUT ANY WARRANTY; without even the implied warranty of
+ *  * MERCHANTABILITY or FITNESS FOR A PARTICULAR PURPOSE.  See the
+ *  * GNU General Public License for more details.
+ *  *
+ *  * You should have received a copy of the GNU General Public License
+ *  * along with this program.  If not, see <http://www.gnu.org/licenses/>
+ *  * *****************************************************************************
  *
- * This program is distributed in the hope that it will be useful,
- * but WITHOUT ANY WARRANTY; without even the implied warranty of
- * MERCHANTABILITY or FITNESS FOR A PARTICULAR PURPOSE.  See the
- * GNU General Public License for more details.
  *
- * You should have received a copy of the GNU General Public License
- * along with this program.  If not, see <http://www.gnu.org/licenses/>
- * ****************************************************************************
  */
 package io.github.dsheirer.source.tuner;
 
+import io.github.dsheirer.preference.UserPreferences;
 import io.github.dsheirer.preference.source.ChannelizerType;
 import io.github.dsheirer.sample.Broadcaster;
 import io.github.dsheirer.sample.Listener;
@@ -28,10 +32,9 @@
 import io.github.dsheirer.source.tuner.manager.ChannelSourceManager;
 import io.github.dsheirer.source.tuner.manager.HeterodyneChannelSourceManager;
 import io.github.dsheirer.source.tuner.manager.PolyphaseChannelSourceManager;
-import java.util.concurrent.atomic.AtomicBoolean;
 import org.slf4j.Logger;
 import org.slf4j.LoggerFactory;
-
+import java.util.concurrent.atomic.AtomicBoolean;
 /**
  * Tuner provides an interface to a software or hardware tuner controller that provides I/Q sample data coupled with a
  * channel source manager to provide access to Digital Drop Channel (DDC) resources.
@@ -44,16 +47,14 @@
     private ChannelSourceManager mChannelSourceManager;
     private TunerController mTunerController;
     private TunerFrequencyErrorMonitor mTunerFrequencyErrorMonitor;
-<<<<<<< HEAD
     protected String mName;
     private String mErrorMessage;
-=======
     private ITunerErrorListener mTunerErrorListener;
     private AtomicBoolean mRunning = new AtomicBoolean();
->>>>>>> fc5c6ef8
-
-    public Tuner(TunerController tunerController, ITunerErrorListener tunerErrorListener)
-    {
+
+    public Tuner(String name, TunerController tunerController, ITunerErrorListener tunerErrorListener)
+    {
+        mName = name;
         mTunerController = tunerController;
         mTunerErrorListener = tunerErrorListener;
         //Register to receive frequency and sample rate change notifications
@@ -64,13 +65,14 @@
 
     /**
      * Abstract tuner class.
+     * @param name of the tuner
      * @param tunerController for the tuner
      * @param tunerErrorListener to listen for tuner errors
      * @param channelizerType for the channelizer
      */
-    public Tuner(TunerController tunerController, ITunerErrorListener tunerErrorListener, ChannelizerType channelizerType)
-    {
-        this(tunerController, tunerErrorListener);
+    public Tuner(String name, TunerController tunerController, ITunerErrorListener tunerErrorListener, ChannelizerType channelizerType)
+    {
+        this(name, tunerController,tunerErrorListener);
 
         if(channelizerType == ChannelizerType.POLYPHASE)
         {
@@ -172,6 +174,22 @@
      */
     public abstract int getMaximumUSBBitsPerSecond();
 
+    /**
+     * Optional error message that describes an error state.
+     */
+    public String getErrorMessage()
+    {
+        return mErrorMessage;
+    }
+
+    /**
+     * Indicates if this tuner has an error.
+     */
+    public boolean hasError()
+    {
+        return mErrorMessage != null;
+    }
+
     @Override
     public void process(SourceEvent event)
     {
@@ -200,7 +218,7 @@
                 //ignore
                 break;
             default:
-                mLog.debug("Unrecognized Source Event: " + event);
+                mLog.debug("Unrecognized Source Event: " + event.toString());
                 break;
         }
     }
@@ -228,7 +246,13 @@
     {
         return getPreferredName();
     }
-
+    /**
+     * Sets the name for this tuner
+     */
+    public void setName(String name)
+    {
+        mName = name;
+    }
     /**
      * Unique identifier for this tuner, used to lookup a tuner configuration from the settings manager.
      *
