/*
 * *****************************************************************************
 * Copyright (C) 2014-2022 Dennis Sheirer
 *
 * This program is free software: you can redistribute it and/or modify
 * it under the terms of the GNU General Public License as published by
 * the Free Software Foundation, either version 3 of the License, or
 * (at your option) any later version.
 *
 * This program is distributed in the hope that it will be useful,
 * but WITHOUT ANY WARRANTY; without even the implied warranty of
 * MERCHANTABILITY or FITNESS FOR A PARTICULAR PURPOSE.  See the
 * GNU General Public License for more details.
 *
 * You should have received a copy of the GNU General Public License
 * along with this program.  If not, see <http://www.gnu.org/licenses/>
 * ****************************************************************************
 */
package io.github.dsheirer.source.tuner.channel;

import io.github.dsheirer.sample.Listener;
import io.github.dsheirer.sample.complex.ComplexSamples;
import io.github.dsheirer.source.ComplexSource;
import io.github.dsheirer.source.ISourceEventProcessor;
import io.github.dsheirer.source.SourceEvent;
import io.github.dsheirer.source.SourceEventListenerToProcessorAdapter;
import io.github.dsheirer.source.SourceException;
import org.slf4j.Logger;
import org.slf4j.LoggerFactory;

public abstract class TunerChannelSource extends ComplexSource implements ISourceEventProcessor
{
    private final static Logger mLog = LoggerFactory.getLogger(TunerChannelSource.class);
    protected static final long HEARTBEAT_INTERVAL_MS = 100;
    private SourceEventListenerToProcessorAdapter mConsumerSourceEventListenerAdapter;
    protected TunerChannel mTunerChannel;
    private Listener<SourceEvent> mProducerSourceEventListener;
    private Listener<SourceEvent> mConsumerSourceEventListener;
<<<<<<< HEAD

    private ScheduledIntervalProcessor mScheduledIntervalProcessor = new ScheduledIntervalProcessor();
    private String mTunerID;

//    private ScheduledIntervalProcessor mScheduledIntervalProcessor = new ScheduledIntervalProcessor();
=======
>>>>>>> fc5c6ef8


    /**
     * Tuner Channel Source is a Digital Drop Channel (DDC) abstract class that defines the minimum functionality
     * requirements for a channel sample source.
     *
     * @param producerSourceEventListener to receive source event requests (e.g. start/stop sample stream)
     * @param tunerChannel describing the desired channel frequency and bandwidth/minimum sample rate
     */
    public TunerChannelSource(Listener<SourceEvent> producerSourceEventListener, TunerChannel tunerChannel)
    {
        mProducerSourceEventListener = producerSourceEventListener;
        mTunerChannel = tunerChannel;
        mConsumerSourceEventListenerAdapter = new SourceEventListenerToProcessorAdapter(this);
    }

    @Override
    public long getFrequency()
    {
        return mTunerChannel.getFrequency();
    }

    public void setTunerId(String tunerID) {
        mTunerID = tunerID;
    }
    public String getTunerId() {
        return mTunerID;
    }

    /**
     * Signals that this tuner channel source has an error state so that any channel processing can be shutdown.
     * @param errorMessage describing the error
     */
    public void setError(String errorMessage)
    {
        broadcastConsumerSourceEvent(SourceEvent.errorState(this, errorMessage));
    }

    /**
     * Sets the center frequency for the sample streaming being sent from the producer.
     * @param frequency in hertz
     */
    public abstract void setFrequency(long frequency);

    /**
     * Sets the sample rate of the incoming sample stream from the producer
     * @param sampleRate in hertz
     */
    protected abstract void setSampleRate(double sampleRate);

    /**
     * Sets the frequency correction for the outbound sample stream to the consumer
     * @param correction in hertz
     */
    protected abstract void setChannelFrequencyCorrection(long correction);

    /**
     * Frequency correction value currently being applied to the outbound sample stream
     */
    public abstract long getChannelFrequencyCorrection();

    /**
     * Sets the listener to receive the complex buffer sample output from this channel
     * @param complexSamplesListener to receive complex buffers
     */
    public abstract void setListener(Listener<ComplexSamples> complexSamplesListener);

    /**
     * Tuner channel for this tuner channel source
     */
    public TunerChannel getTunerChannel()
    {
        return mTunerChannel;
    }

    /**
     * Starts this tuner channel source producing sample stream.
     */
    public void start()
    {
        //Broadcast current frequency and sample rate so consumer can configure correctly
        broadcastConsumerSourceEvent(SourceEvent.frequencyChange(this, getFrequency(), "Startup"));
        broadcastProducerSourceEvent(SourceEvent.startSampleStreamRequest(this));
<<<<<<< HEAD
        broadcastConsumerSourceEvent(SourceEvent.createTunerId(this, mTunerID));
        mScheduledIntervalProcessor.start();
=======
>>>>>>> 0e8c9591e41cf680c8f4b4a6747692490eb442a9
    }

    /**
     * Stops this tuner channel source from producing a sample stream.  Note: tuner channel sources are one-time usage
     * only.  Invoking this method will also tell the source manager to dispose of this source.
     */
    public void stop()
    {
        broadcastProducerSourceEvent(SourceEvent.stopSampleStreamRequest(this));
        broadcastProducerSourceEvent(SourceEvent.sourceDisposeRequest(this));
    }

    @Override
    public void reset()
    {
        //Reset is not valid for a tuner channel source - ignored
    }

    /**
     * This method is invoked after the buffer processor is completely shutdown so that this instance can perform any
     * cleanup operations needed to dispose of this instance.
     */
    protected void performDisposal()
    {
        mProducerSourceEventListener = null;
        mConsumerSourceEventListener = null;
        mConsumerSourceEventListenerAdapter.dispose();
    }

    /**
     * Processes source event notifications received from the producer/parent and source event requests received from
     * the consumer.
     *
     * @param sourceEvent to process
     * @throws SourceException if there is an error while processing the source event
     */
    @Override
    public void process(SourceEvent sourceEvent) throws SourceException
    {
        switch(sourceEvent.getEvent())
        {
            case NOTIFICATION_CHANNEL_FREQUENCY_CORRECTION_CHANGE:
            case NOTIFICATION_FREQUENCY_CHANGE:
            case NOTIFICATION_FREQUENCY_AND_SAMPLE_RATE_LOCKED:
            case NOTIFICATION_FREQUENCY_AND_SAMPLE_RATE_UNLOCKED:
            case NOTIFICATION_FREQUENCY_CORRECTION_CHANGE:
            case NOTIFICATION_STOP_SAMPLE_STREAM:
                //no-op
                break;
            case NOTIFICATION_SAMPLE_RATE_CHANGE:
                setSampleRate(sourceEvent.getValue().doubleValue());
                break;
            case NOTIFICATION_MEASURED_FREQUENCY_ERROR:
                //Ignore these raw frequency measurement errors.  We're only interested in the measurements
                //that occur when the channel state indicates that we're sync-locked.
                break;
            case NOTIFICATION_MEASURED_FREQUENCY_ERROR_SYNC_LOCKED:
                //Rebroadcast this measurement event so the producer can process it
                sourceEvent.setSource(this);
                broadcastProducerSourceEvent(sourceEvent);
                break;
            //Request events from the consumer
            case REQUEST_CHANNEL_FREQUENCY_CORRECTION_CHANGE:
                setChannelFrequencyCorrection(sourceEvent.getValue().longValue());
                break;
            case NOTIFICATION_FREQUENCY_ROTATION_FAILURE:
            case NOTIFICATION_FREQUENCY_ROTATION_SUCCESS:
            case NOTIFICATION_CHANNEL_POWER:
            case NOTIFICATION_SQUELCH_THRESHOLD:
            case REQUEST_CHANGE_SQUELCH_THRESHOLD:
            case REQUEST_CURRENT_SQUELCH_THRESHOLD:
                //Ignore
                break;
            default:
                mLog.error("Ignoring unrecognized source event: " + sourceEvent.getEvent() + " from [" +
                    (sourceEvent.hasSource() ? sourceEvent.getSource().getClass() : "") + "]");
                break;
        }
    }

    /**
     * Broadcasts the source event to the incoming sample stream producer.
     * @param sourceEvent to broadcast
     */
    protected void broadcastProducerSourceEvent(SourceEvent sourceEvent)
    {
        if(mProducerSourceEventListener != null)
        {
            mProducerSourceEventListener.receive(sourceEvent);
        }
    }

    /**
     * Broadcasts the source event to the outbound sample stream consumer.
     * @param sourceEvent to broadcast
     */
    protected void broadcastConsumerSourceEvent(SourceEvent sourceEvent)
    {
        if(mConsumerSourceEventListener != null)
        {
            mConsumerSourceEventListener.receive(sourceEvent);
        }
    }

    /**
     * Implements the ISourceEventListener interface for receiving source events (ie requests) from a consumer.
     *
     * Note: source events are simply transferred to the process() method in this class.
     */
    @Override
    public Listener<SourceEvent> getSourceEventListener()
    {
        return mConsumerSourceEventListenerAdapter;
    }

    /**
     * Implements the ISourceEventProvider interface to set the consumer listener for source events.
     * @param listener to receive consumer source events
     */
    @Override
    public void setSourceEventListener(Listener<SourceEvent> listener)
    {
        mConsumerSourceEventListener = listener;
    }

    /**
     * Implements the ISourceEventProvider interface to remove the consumer listener for source events.
     */
    @Override
    public void removeSourceEventListener()
    {
        mConsumerSourceEventListener = null;
    }
}<|MERGE_RESOLUTION|>--- conflicted
+++ resolved
@@ -36,15 +36,7 @@
     protected TunerChannel mTunerChannel;
     private Listener<SourceEvent> mProducerSourceEventListener;
     private Listener<SourceEvent> mConsumerSourceEventListener;
-<<<<<<< HEAD
-
-    private ScheduledIntervalProcessor mScheduledIntervalProcessor = new ScheduledIntervalProcessor();
-    private String mTunerID;
-
 //    private ScheduledIntervalProcessor mScheduledIntervalProcessor = new ScheduledIntervalProcessor();
-=======
->>>>>>> fc5c6ef8
-
 
     /**
      * Tuner Channel Source is a Digital Drop Channel (DDC) abstract class that defines the minimum functionality
@@ -66,6 +58,7 @@
         return mTunerChannel.getFrequency();
     }
 
+    private String mTunerID = "";
     public void setTunerId(String tunerID) {
         mTunerID = tunerID;
     }
@@ -110,6 +103,12 @@
      * @param complexSamplesListener to receive complex buffers
      */
     public abstract void setListener(Listener<ComplexSamples> complexSamplesListener);
+
+    /**
+     * Commands sub-class to process queued samples and distribute them to the consumer.  This method will be invoked
+     * by an interval timer.
+     */
+//    protected abstract void processSamples();
 
     /**
      * Tuner channel for this tuner channel source
@@ -127,11 +126,8 @@
         //Broadcast current frequency and sample rate so consumer can configure correctly
         broadcastConsumerSourceEvent(SourceEvent.frequencyChange(this, getFrequency(), "Startup"));
         broadcastProducerSourceEvent(SourceEvent.startSampleStreamRequest(this));
-<<<<<<< HEAD
+        // maybe we don't need this?
         broadcastConsumerSourceEvent(SourceEvent.createTunerId(this, mTunerID));
-        mScheduledIntervalProcessor.start();
-=======
->>>>>>> 0e8c9591e41cf680c8f4b4a6747692490eb442a9
     }
 
     /**
@@ -203,6 +199,7 @@
             case NOTIFICATION_SQUELCH_THRESHOLD:
             case REQUEST_CHANGE_SQUELCH_THRESHOLD:
             case REQUEST_CURRENT_SQUELCH_THRESHOLD:
+            case NOTIFICATION_TUNER_ID:
                 //Ignore
                 break;
             default:
@@ -265,4 +262,95 @@
     {
         mConsumerSourceEventListener = null;
     }
+
+//    /**
+//     * Processor to periodically invoke buffer sample processing on an interval timer.  At each interval this processor
+//     * sends a heartbeat to the registered consumer and then commands the sub-class implementation to process any
+//     * queued buffers and distribute complex buffer sample(s) to the registered consumer.
+//     */
+//    public class ScheduledIntervalProcessor implements Runnable
+//    {
+//        private ScheduledFuture<?> mScheduledFuture;
+//        private boolean mStopped = false;
+//
+//        /**
+//         * Commands this processor to do a shutdown at the end of this or the next iteration.  Once successfully
+//         * shutdown, it will invoke the performDisposal() method to cleanup this instance.
+//         */
+//        public void stop()
+//        {
+//            mStopped = true;
+//        }
+//
+//        /**
+//         * Starts buffer processing on a fixed interval using a scheduled thread pool
+//         */
+//        public void start()
+//        {
+//            if(mScheduledFuture == null)
+//            {
+//                mScheduledFuture = ThreadPool.SCHEDULED.scheduleAtFixedRate(this, 0,
+//                    BUFFER_PROCESSOR_RUN_INTERVAL_MILLISECONDS, TimeUnit.MILLISECONDS);
+//            }
+//        }
+//
+//        /**
+//         * Implementation of the Runnable interface to periodically send a heartbeat and then process buffer samples.
+//         */
+//        @Override
+//        public void run()
+//        {
+//            try
+//            {
+//                if(!mStopped)
+//                {
+//                    try
+//                    {
+//                        getHeartbeatManager().broadcast();
+//                    }
+//                    catch(Throwable t)
+//                    {
+//                        mLog.error("Error while sending heartbeat", t);
+//                    }
+//                }
+//
+//                if(!mStopped)
+//                {
+//                    try
+//                    {
+//                        processSamples();
+//                    }
+//                    catch(Throwable t)
+//                    {
+//                        mLog.error("Error while processing samples", t);
+//                    }
+//                }
+//
+//                if(mStopped)
+//                {
+//                    if(mScheduledFuture != null)
+//                    {
+//                        //Set may-interrupt to false so that we can complete this iteration
+//                        mScheduledFuture.cancel(false);
+//                    }
+//
+//                    mScheduledFuture = null;
+//
+//                    try
+//                    {
+//                        getHeartbeatManager().broadcast();
+//                        performDisposal();
+//                    }
+//                    catch(Throwable t)
+//                    {
+//                        mLog.error("Error during final shutdown processing of samples", t);
+//                    }
+//                }
+//            }
+//            catch(Throwable t)
+//            {
+//                mLog.error("Error during heartbeat processing", t);
+//            }
+//        }
+//    }
 }