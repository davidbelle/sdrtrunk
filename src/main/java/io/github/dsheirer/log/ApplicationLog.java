/*
 * ******************************************************************************
 * sdrtrunk
 * Copyright (C) 2014-2018 Dennis Sheirer
 *
 * This program is free software: you can redistribute it and/or modify
 * it under the terms of the GNU General Public License as published by
 * the Free Software Foundation, either version 3 of the License, or
 * (at your option) any later version.
 *
 * This program is distributed in the hope that it will be useful,
 * but WITHOUT ANY WARRANTY; without even the implied warranty of
 * MERCHANTABILITY or FITNESS FOR A PARTICULAR PURPOSE.  See the
 * GNU General Public License for more details.
 *
 * You should have received a copy of the GNU General Public License
 * along with this program.  If not, see <http://www.gnu.org/licenses/>
 * *****************************************************************************
 */

package io.github.dsheirer.log;

import ch.qos.logback.classic.Level;
import ch.qos.logback.classic.LoggerContext;
import ch.qos.logback.classic.encoder.PatternLayoutEncoder;
import ch.qos.logback.classic.filter.ThresholdFilter;
import ch.qos.logback.core.rolling.RollingFileAppender;
import ch.qos.logback.core.rolling.TimeBasedRollingPolicy;
import com.google.common.eventbus.Subscribe;
import io.github.dsheirer.eventbus.MyEventBus;
import io.github.dsheirer.preference.PreferenceType;
import io.github.dsheirer.preference.UserPreferences;
import org.apache.commons.io.FileUtils;
import org.slf4j.Logger;
import org.slf4j.LoggerFactory;

import java.io.IOException;
import java.net.URL;
import java.nio.file.Path;
import java.util.Enumeration;
import java.util.jar.Attributes;
import java.util.jar.Manifest;

/**
 * Logback and SLF4j logging implementation.
 */
public class ApplicationLog
{
    private final static Logger mLog = LoggerFactory.getLogger(ApplicationLog.class);

    private static final String APPLICATION_LOG_FILENAME = "sdrtrunk_app.log";
    private static final int APPLICATION_LOG_MAX_HISTORY = 10;

    private UserPreferences mUserPreferences;
    private RollingFileAppender mRollingFileAppender;
    private Path mApplicationLogPath;

    /**
     * Constructs the application log instance.  Note: use the start() method to initiate logging.
     * @param userPreferences
     */
    public ApplicationLog(UserPreferences userPreferences)
    {
        mUserPreferences = userPreferences;
<<<<<<< HEAD
        MyEventBus.getGlobalEventBus().register(this);
=======
>>>>>>> 88f124af
    }

    @Subscribe
    public void preferenceUpdated(PreferenceType preferenceType)
    {
        if(preferenceType == PreferenceType.DIRECTORY && mRollingFileAppender != null && mApplicationLogPath != null)
        {
            Path applicationLogPath = mUserPreferences.getDirectoryPreference().getDirectoryApplicationLog();

            //Restart the application log if the path is updated
            if(!applicationLogPath.equals(mApplicationLogPath))
            {
                mLog.info("Application logging directory has changed [" + applicationLogPath.toString() + " ] - restarting logging");
                stop();
                start();
            }
        }
    }

    /**
     * Starts application logging
     */
    public void start()
    {
        MyEventBus.getGlobalEventBus().register(this);

        if(mRollingFileAppender == null)
        {
            mApplicationLogPath = mUserPreferences.getDirectoryPreference().getDirectoryApplicationLog();
            Path logfile = mApplicationLogPath.resolve(APPLICATION_LOG_FILENAME);
            mLog.info("Application Log File: " + logfile.toString());

            LoggerContext loggerContext = (LoggerContext)LoggerFactory.getILoggerFactory();

            PatternLayoutEncoder encoder = new PatternLayoutEncoder();
            encoder.setContext(loggerContext);
            encoder.setPattern("%-25(%d{yyyyMMdd HHmmss.SSS} [%thread]) %-5level %logger{30} - %msg  %memory_usage%n");
            encoder.start();

            mRollingFileAppender = new RollingFileAppender();
            mRollingFileAppender.setContext(loggerContext);
            mRollingFileAppender.setAppend(true);
            mRollingFileAppender.setName("FILE");
            mRollingFileAppender.setEncoder(encoder);
            mRollingFileAppender.setFile(logfile.toString());

            ThresholdFilter thresholdFilter = new ThresholdFilter();
            thresholdFilter.setLevel(Level.DEBUG.toString());
            thresholdFilter.setContext(loggerContext);
            thresholdFilter.setName("sdrtrunk threshold filter");
            thresholdFilter.start();

            mRollingFileAppender.addFilter(thresholdFilter);

            String pattern = logfile.toString().replace(APPLICATION_LOG_FILENAME, "%d{yyyyMMdd}_" + APPLICATION_LOG_FILENAME);
            TimeBasedRollingPolicy rollingPolicy = new TimeBasedRollingPolicy<>();
            rollingPolicy.setContext(loggerContext);
            rollingPolicy.setFileNamePattern(pattern);
            rollingPolicy.setMaxHistory(APPLICATION_LOG_MAX_HISTORY);
            rollingPolicy.setParent(mRollingFileAppender);
            rollingPolicy.start();

            mRollingFileAppender.setRollingPolicy(rollingPolicy);
            mRollingFileAppender.start();

            Logger logger = loggerContext.getLogger(Logger.ROOT_LOGGER_NAME);
            ((ch.qos.logback.classic.Logger)logger).setLevel(Level.ALL);
            ((ch.qos.logback.classic.Logger)logger).addAppender(mRollingFileAppender);

//            StatusPrinter.print(loggerContext);
            Attributes atts = findManifestAttributes();
            if (atts != null) {
                mLog.info("SDRTrunk Version  : " + atts.getValue("Implementation-Version"));
                mLog.info("Gradle Version    : " + atts.getValue("Created-By"));
                mLog.info("Build Timestamp   : " + atts.getValue("Build-Timestamp"));
                mLog.info("Build-JDK         : " + atts.getValue("Build-JDK"));
                mLog.info("Build OS          : " + atts.getValue("Build-OS"));
            }
            else{
                mLog.info("Failed to find build information.");
            }

            mLog.info("");
            mLog.info("*******************************************************************");
            mLog.info("**** sdrtrunk: a trunked radio and digital decoding application ***");
            mLog.info("****  website: https://github.com/dsheirer/sdrtrunk             ***");
            mLog.info("*******************************************************************");
            mLog.info("Memory Logging Format: [Used/Allocated PercentUsed%]");
            mLog.info("Host OS Name:          " + System.getProperty("os.name"));
            mLog.info("Host OS Arch:          " + System.getProperty("os.arch"));
            mLog.info("Host OS Version:       " + System.getProperty("os.version"));
            mLog.info("Host CPU Cores:        " + Runtime.getRuntime().availableProcessors());
            mLog.info("Host Max Java Memory:  " + FileUtils.byteCountToDisplaySize(Runtime.getRuntime().maxMemory()));
            mLog.info("Storage Directories:");
            mLog.info(" Application Root: " + mUserPreferences.getDirectoryPreference().getDirectoryApplicationRoot());
            mLog.info(" Application Log:  " + mUserPreferences.getDirectoryPreference().getDirectoryApplicationLog());
            mLog.info(" Event Log:        " + mUserPreferences.getDirectoryPreference().getDirectoryEventLog());
            mLog.info(" Playlist:         " + mUserPreferences.getDirectoryPreference().getDirectoryPlaylist());
            mLog.info(" Recordings:       " + mUserPreferences.getDirectoryPreference().getDirectoryRecording());
        }

    }

    /**
     * Stops the log file appender and nullifies it for shutdown or for reinitialization.
     */
    public void stop()
    {
        MyEventBus.getGlobalEventBus().unregister(this);
        if(mRollingFileAppender != null)
        {
            mLog.info("Stopping application logging");
            mRollingFileAppender.stop();
            LoggerContext loggerContext = (LoggerContext)LoggerFactory.getILoggerFactory();
            Logger logger = loggerContext.getLogger(Logger.ROOT_LOGGER_NAME);
            ((ch.qos.logback.classic.Logger)logger).detachAppender(mRollingFileAppender);
            mRollingFileAppender = null;
        }
    }

    private Attributes findManifestAttributes() {
        try {
            Enumeration<URL> resources = getClass().getClassLoader().getResources("META-INF/MANIFEST.MF");
            while (resources.hasMoreElements()) {
                try {
                    Manifest manifest = new Manifest(resources.nextElement().openStream());
                    Attributes atts = manifest.getMainAttributes();
                    Boolean hasTitle = atts.containsValue("sdrtrunk project");
                    if (hasTitle) {
                        return atts;
                    }
                } catch (IOException E) {
                    return null;
                }
            }
        } catch (Exception ex) {
            return null;
        }
        return null;
    }
}<|MERGE_RESOLUTION|>--- conflicted
+++ resolved
@@ -62,10 +62,6 @@
     public ApplicationLog(UserPreferences userPreferences)
     {
         mUserPreferences = userPreferences;
-<<<<<<< HEAD
-        MyEventBus.getGlobalEventBus().register(this);
-=======
->>>>>>> 88f124af
     }
 
     @Subscribe
