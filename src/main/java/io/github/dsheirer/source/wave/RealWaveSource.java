/*******************************************************************************
 *     SDR Trunk 
 *     Copyright (C) 2014,2015 Dennis Sheirer
 *
 *     This program is free software: you can redistribute it and/or modify
 *     it under the terms of the GNU General Public License as published by
 *     the Free Software Foundation, either version 3 of the License, or
 *     (at your option) any later version.
 *
 *     This program is distributed in the hope that it will be useful,
 *     but WITHOUT ANY WARRANTY; without even the implied warranty of
 *     MERCHANTABILITY or FITNESS FOR A PARTICULAR PURPOSE.  See the
 *     GNU General Public License for more details.
 *
 *     You should have received a copy of the GNU General Public License
 *     along with this program.  If not, see <http://www.gnu.org/licenses/>
 ******************************************************************************/
package io.github.dsheirer.source.wave;

import io.github.dsheirer.sample.ConversionUtils;
import io.github.dsheirer.sample.Listener;
import io.github.dsheirer.sample.buffer.ReusableBufferQueue;
import io.github.dsheirer.sample.buffer.ReusableFloatBuffer;
import io.github.dsheirer.source.IControllableFileSource;
import io.github.dsheirer.source.IFrameLocationListener;
import io.github.dsheirer.source.RealSource;
import io.github.dsheirer.source.SourceEvent;
import org.slf4j.Logger;
import org.slf4j.LoggerFactory;

import javax.sound.sampled.AudioFormat;
import javax.sound.sampled.AudioInputStream;
import javax.sound.sampled.AudioSystem;
import javax.sound.sampled.UnsupportedAudioFileException;
import java.io.File;
import java.io.IOException;
import java.util.Arrays;

public class RealWaveSource extends RealSource implements IControllableFileSource, AutoCloseable
{
    private final static Logger mLog = LoggerFactory.getLogger(RealWaveSource.class);

    private ReusableBufferQueue mReusableBufferQueue = new ReusableBufferQueue("RealWaveSource");
    private IFrameLocationListener mFrameLocationListener;
    private int mBytesPerFrame;
    private int mFrameCounter = 0;
    private long mFrequency = 0;
    private Listener<ReusableFloatBuffer> mListener;
    private AudioInputStream mInputStream;
    private File mFile;

    public RealWaveSource(File file) throws IOException
    {
        mFile = file;
    }

    @Override
	public void setSourceEventListener(Listener<SourceEvent> listener)
	{
		//Not implemented
	}

	@Override
	public void removeSourceEventListener()
	{
		//Not implemented
	}

	@Override
	public Listener<SourceEvent> getSourceEventListener()
	{
		//Not implemented
		return null;
	}

    @Override
    public void reset()
    {
        stop();
        start();
    }


    @Override
    public void start()
    {
        try
        {
            open();
        }
        catch(IOException | UnsupportedAudioFileException e)
        {
            mLog.error("Error starting real wave source", e);
        }
    }


    @Override
    public void stop()
    {
        try
        {
            close();
        }
        catch(IOException e)
        {
            mLog.error("Error stopping real wave source", e);
        }
    }


    @Override
    public long getFrameCount() throws IOException
    {
        return 0;
    }

    @Override
    public double getSampleRate()
    {
        if(mInputStream != null)
        {
            return mInputStream.getFormat().getSampleRate();
        }

        return 0;
    }

    /**
     * Returns the frequency set for this file.  Normally returns zero, but
     * the value can be set with setFrequency() method.
     */
    public long getFrequency()
    {
        return mFrequency;
    }

    /**
     * Changes the value returned from getFrequency() for this source.
     */
    public void setFrequency(long frequency)
    {
        mFrequency = frequency;
    }

    /**
     * Closes the source file
     */
    public void close() throws IOException
    {
        if(mInputStream != null)
        {
            mInputStream.close();
        }
        else
        {
            throw new IOException("Can't close wave source - was not opened");
        }

        mInputStream = null;
    }

    /**
     * Opens the source file for reading
     */
    public void open() throws IOException, UnsupportedAudioFileException
    {
        if(mInputStream == null)
        {
            mInputStream = AudioSystem.getAudioInputStream(mFile);
        }
        else
        {
            throw new IOException("Can't open wave source - is already opened");
        }


        AudioFormat format = mInputStream.getFormat();

        mBytesPerFrame = format.getFrameSize();

        if(format.getChannels() != 1 || format.getSampleSizeInBits() != 16)
        {
            throw new IOException("Unsupported Wave Format - EXPECTED: 1 " +
                "channel 16-bit samples FOUND: " +
                mInputStream.getFormat().getChannels() + " channels " +
                mInputStream.getFormat().getSampleSizeInBits() + "-bit samples");
        }
        
        /* Broadcast that we're at frame location 0 */
        broadcast(0);
    }

    /**
     * Reads the number of frames and sends a buffer to the listener
     */
    @Override
    public void next(int frames) throws IOException
    {
        next(frames, true);
    }

    /**
     * Reads the number of frames and optionally sends the buffer to the listener
     */
    public void next(int frames, boolean broadcast) throws IOException
    {
        if(mInputStream != null)
        {
            byte[] buffer = new byte[mBytesPerFrame * frames];

        	/* Fill the buffer with samples from the file */
            int samplesRead = mInputStream.read(buffer);

            mFrameCounter += samplesRead;

            broadcast(mFrameCounter);

            if(broadcast && mListener != null)
            {
                if(samplesRead < buffer.length)
                {
                    if(samplesRead == -1)
                    {
                        throw new IOException("End of recording");
                    }

                    buffer = Arrays.copyOf(buffer, samplesRead);
                }

                float[] samples = ConversionUtils.convertFromSigned16BitSamples(buffer);

                ReusableFloatBuffer reusableFloatBuffer = mReusableBufferQueue.getBuffer(samples.length);
                reusableFloatBuffer.reloadFrom(samples, System.currentTimeMillis());

                mListener.receive(reusableFloatBuffer);
            }
        }
    }

    /**
     * Registers the listener to receive sample buffers as they are read from the wave file
     */
    @Override
    public void setListener(Listener<ReusableFloatBuffer> listener)
    {
        mListener = listener;
    }

    /**
     * Unregisters the listener from receiving sample buffers
     */
    @Override
    public void removeListener(Listener<ReusableFloatBuffer> listener)
    {
        mListener = null;
    }

    @Override
<<<<<<< HEAD
    public void dispose()
    {
        super.dispose();
        mListener = null;
    }

    @Override
=======
>>>>>>> 88f124af
    public File getFile()
    {
        return mFile;
    }

    private void broadcast(int byteLocation)
    {
        int frameLocation = (int)(byteLocation / mBytesPerFrame);

        if(mFrameLocationListener != null)
        {
            mFrameLocationListener.frameLocationUpdated(frameLocation);
        }
    }

    @Override
    public void setListener(IFrameLocationListener listener)
    {
        mFrameLocationListener = listener;
    }

    @Override
    public void removeListener(IFrameLocationListener listener)
    {
        mFrameLocationListener = null;
    }

    /**
     * Indicates if the file is a supported audio file type
     */
    public static boolean supports(File file)
    {
        try(AudioInputStream ais = AudioSystem.getAudioInputStream(file))
        {
            AudioFormat format = ais.getFormat();

            if(format.getChannels() == 1 && format.getSampleSizeInBits() == 16)
            {
                return true;
            }
        }
        catch(Exception e)
        {
            //Do nothing, we'll return a default of false
        }

        return false;
    }
}<|MERGE_RESOLUTION|>--- conflicted
+++ resolved
@@ -257,16 +257,6 @@
     }
 
     @Override
-<<<<<<< HEAD
-    public void dispose()
-    {
-        super.dispose();
-        mListener = null;
-    }
-
-    @Override
-=======
->>>>>>> 88f124af
     public File getFile()
     {
         return mFile;
