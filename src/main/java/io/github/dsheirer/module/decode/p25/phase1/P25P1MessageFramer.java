/*
 * *****************************************************************************
 * Copyright (C) 2014-2024 Dennis Sheirer
 *
 * This program is free software: you can redistribute it and/or modify
 * it under the terms of the GNU General Public License as published by
 * the Free Software Foundation, either version 3 of the License, or
 * (at your option) any later version.
 *
 * This program is distributed in the hope that it will be useful,
 * but WITHOUT ANY WARRANTY; without even the implied warranty of
 * MERCHANTABILITY or FITNESS FOR A PARTICULAR PURPOSE.  See the
 * GNU General Public License for more details.
 *
 * You should have received a copy of the GNU General Public License
 * along with this program.  If not, see <http://www.gnu.org/licenses/>
 * ****************************************************************************
 */
package io.github.dsheirer.module.decode.p25.phase1;

import io.github.dsheirer.alias.Alias;
import io.github.dsheirer.alias.AliasList;
import io.github.dsheirer.alias.AliasModel;
import io.github.dsheirer.alias.id.record.Record;
import io.github.dsheirer.alias.id.talkgroup.TalkgroupRange;
import io.github.dsheirer.bits.BitSetFullException;
import io.github.dsheirer.bits.CorrectedBinaryMessage;
import io.github.dsheirer.controller.channel.Channel;
import io.github.dsheirer.dsp.psk.pll.IPhaseLockedLoop;
import io.github.dsheirer.dsp.symbol.Dibit;
import io.github.dsheirer.dsp.symbol.ISyncDetectListener;
import io.github.dsheirer.message.IMessage;
import io.github.dsheirer.message.MessageProviderModule;
import io.github.dsheirer.message.StuffBitsMessage;
import io.github.dsheirer.message.SyncLossMessage;
import io.github.dsheirer.module.ProcessingChain;
import io.github.dsheirer.module.decode.DecoderType;
import io.github.dsheirer.module.decode.ip.ipv4.IPV4Packet;
import io.github.dsheirer.module.decode.ip.mototrbo.lrrp.LRRPPacket;
import io.github.dsheirer.module.decode.ip.udp.UDPPacket;
import io.github.dsheirer.module.decode.p25.audio.P25P1AudioModule;
import io.github.dsheirer.module.decode.p25.phase1.message.P25MessageFactory;
import io.github.dsheirer.module.decode.p25.phase1.message.P25P1Message;
import io.github.dsheirer.module.decode.p25.phase1.message.pdu.PDUMessageFactory;
import io.github.dsheirer.module.decode.p25.phase1.message.pdu.PDUSequence;
import io.github.dsheirer.module.decode.p25.phase1.message.pdu.packet.PacketMessage;
import io.github.dsheirer.module.decode.p25.phase1.message.tsbk.TSBKMessage;
import io.github.dsheirer.module.decode.p25.phase1.message.tsbk.TSBKMessageFactory;
import io.github.dsheirer.preference.UserPreferences;
import io.github.dsheirer.protocol.Protocol;
import io.github.dsheirer.record.AudioRecordingManager;
import io.github.dsheirer.record.binary.BinaryReader;
import io.github.dsheirer.sample.Listener;
import java.io.IOException;
import java.io.OutputStream;
import java.nio.ByteBuffer;
import java.nio.file.DirectoryStream;
import java.nio.file.Files;
import java.nio.file.Path;
import java.nio.file.Paths;
import java.util.function.Consumer;
import org.slf4j.Logger;
import org.slf4j.LoggerFactory;

/**
 * P25 Sync Detector and Message Framer.  Includes capability to detect PLL out-of-phase lock errors
 * and issue phase corrections.
 */
public class P25P1MessageFramer implements Listener<Dibit>, IP25P1DataUnitDetectListener
{
    private final static Logger mLog = LoggerFactory.getLogger(P25P1MessageFramer.class);

    private P25P1DataUnitDetector mDataUnitDetector;
    private P25P1ChannelStatusProcessor mChannelStatusProcessor = new P25P1ChannelStatusProcessor();
    private Listener<IMessage> mMessageListener;
    private boolean mAssemblingMessage = false;
    private CorrectedBinaryMessage mBinaryMessage;
    private P25P1DataUnitID mDataUnitID;
    private PDUSequence mPDUSequence;
    private int[] mCorrectedNID;
    private int mNAC;
    private int mStatusSymbolDibitCounter = 0;
    private int mTrailingDibitsToSuppress = 0;
    private double mBitRate;
    private long mCurrentTime = System.currentTimeMillis();
    private ISyncDetectListener mSyncDetectListener;

    public P25P1MessageFramer(IPhaseLockedLoop phaseLockedLoop, int bitRate)
    {
        mDataUnitDetector = new P25P1DataUnitDetector(this, phaseLockedLoop);
        mBitRate = bitRate;
    }

    public P25P1MessageFramer(int bitRate)
    {
        this(null, bitRate);
    }

    /**
     * Sets the sample rate for the sync detector
     */
    public void setSampleRate(double sampleRate)
    {
        mDataUnitDetector.setSampleRate(sampleRate);
    }

    /**
     * Registers a sync detect listener to be notified each time a sync pattern and NID are detected.
     */
    public void setSyncDetectListener(ISyncDetectListener syncDetectListener)
    {
        mSyncDetectListener = syncDetectListener;
    }

    /**
     * Current timestamp or timestamp of incoming message buffers that is continuously updated to as
     * close as possible to the bits processed for the expected baud rate.
     *
     * @return
     */
    private long getTimestamp()
    {
        return mCurrentTime;
    }

    /**
     * Sets the current time.  This should be invoked by an incoming message buffer stream.
     *
     * @param currentTime
     */
    public void setCurrentTime(long currentTime)
    {
        mCurrentTime = currentTime;
    }

    /**
     * Updates the current timestamp based on the number of bits processed versus the bit rate per second
     * in order to keep an accurate running timestamp to use for timestamped message creation.
     *
     * @param bitsProcessed thus far
     */
    private void updateBitsProcessed(int bitsProcessed)
    {
        if(bitsProcessed > 0)
        {
            mCurrentTime += (long)((double)bitsProcessed / mBitRate * 1000.0);
        }
    }

    /**
     * Registers the listener for messages produced by this message framer
     *
     * @param messageListener to receive framed and decoded messages
     */
    public void setListener(Listener<IMessage> messageListener)
    {
        mMessageListener = messageListener;
    }

    public P25P1DataUnitDetector getDataUnitDetector()
    {
        return mDataUnitDetector;
    }

    /**
     * Primary method for streaming decoded symbol dibits for message framing.
     *
     * @param dibit to process
     */
    @Override
    public void receive(Dibit dibit)
    {

        if(mAssemblingMessage)
        {
            //Strip out the status symbol dibit after every 70 bits or 35 dibits
            if(mStatusSymbolDibitCounter == 35)
            {
                if(mAssemblingMessage)
                {
                    //Send status dibit to channel status processor to identify ISP or OSP channel
                    mChannelStatusProcessor.receive(dibit);
                }
                mStatusSymbolDibitCounter = 0;

                return;
            }

            mStatusSymbolDibitCounter++;

            try
            {
                mBinaryMessage.add(dibit.getBit1());
                mBinaryMessage.add(dibit.getBit2());
                
                if(mBinaryMessage.isFull())
                {
                    //TDU's have a trailing status symbol that has to be removed -- set flag to true to suppress it.
                    if(mDataUnitID.hasTrailingStatusDibit())
                    {
                        mTrailingDibitsToSuppress = 1;
                    }

                    dispatchMessage();
                }
            }
            catch(BitSetFullException bsfe)
            {
//                mLog.debug("Message full exception - unexpected");

                //Reset so that we can start over again
                reset(0);
            }
        }
        else
        {
            //Suppress any trailing nulls or status dibits that follow certain DUID sequences
            if(mTrailingDibitsToSuppress > 0)
            {
                mTrailingDibitsToSuppress--;
                updateBitsProcessed(2);
                return;
            }

            mDataUnitDetector.receive(dibit);
        }
    }

    private void dispatchMessage()
    {
        if(mMessageListener != null)
        {
            switch(mDataUnitID)
            {
                case PACKET_HEADER_DATA_UNIT:
                    mPDUSequence = PDUMessageFactory.createPacketSequence(mNAC, mCurrentTime, mBinaryMessage);

                    if(mPDUSequence != null)
                    {
                        if(mPDUSequence.getHeader().isValid() &&
                           mPDUSequence.getHeader().getBlocksToFollowCount() > 0)
                        {
                            //Setup to catch the sequence of data blocks that follow the header
                            mDataUnitID = P25P1DataUnitID.PACKET_DATA_UNIT;
                            mBinaryMessage = new CorrectedBinaryMessage(P25P1DataUnitID.PACKET_DATA_UNIT.getMessageLength());
                            mAssemblingMessage = true;
                        }
                        else
                        {
                            //Process 44 bits/22 dibits of trailing nulls
                            mTrailingDibitsToSuppress = 22;

                            mMessageListener.receive(PDUMessageFactory.create(mPDUSequence, mNAC, getTimestamp()));
                            reset(mPDUSequence.getBitsProcessedCount());
                            mPDUSequence = null;
                        }
                    }
                    break;
                case PACKET_DATA_UNIT:
                    if(mPDUSequence != null)
                    {
                        if(mPDUSequence.getHeader().isConfirmationRequired())
                        {
                            mPDUSequence.addDataBlock(PDUMessageFactory.createConfirmedDataBlock(mBinaryMessage));
                        }
                        else
                        {
                            mPDUSequence.addDataBlock(PDUMessageFactory.createUnconfirmedDataBlock(mBinaryMessage));
                        }

                        if(mPDUSequence.isComplete())
                        {
                            mMessageListener.receive(PDUMessageFactory.create(mPDUSequence, mNAC, getTimestamp()));

                            switch(mPDUSequence.getHeader().getBlocksToFollowCount())
                            {
                                case 1:
                                    mTrailingDibitsToSuppress = 29;
                                    break;
                                case 2:
                                    //Process 2 bits or 1 dibit of trailing nulls
                                    mTrailingDibitsToSuppress = 1;
                                    break;
                                case 3:
                                    //Process 16 bits or 8 dibits of trailing nulls
                                    mTrailingDibitsToSuppress = 8;
                                    break;
                                case 4:
                                    //Process 30 bits or 15 dibits of trailing nulls
                                    mTrailingDibitsToSuppress = 15;
                                    break;
                                case 5:
                                    //Process 44 bits or 22 dibits of trailing nulls
                                    mTrailingDibitsToSuppress = 22;
                                    break;
                                default:
//                                    mLog.debug("*** MORE THAN 5 PDU BLOCKS DETECTED [" +
//                                        mPDUSequence.getHeader().getBlocksToFollowCount() +
//                                        "] - DETERMINE TRAILING NULL COUNT TO SUPPRESS AND UPDATE CODE");
                                    break;
                            }

                            reset(mPDUSequence.getBitsProcessedCount());
                        }
                        else
                        {
                            //Setup to catch the next data block
                            mDataUnitID = P25P1DataUnitID.PACKET_DATA_UNIT;
                            mBinaryMessage = new CorrectedBinaryMessage(P25P1DataUnitID.PACKET_DATA_UNIT.getMessageLength());
                            mAssemblingMessage = true;
                        }
                    }
                    else
                    {
//                        mLog.error("Received PDU data block with out a preceeding data header");
                        reset(mDataUnitID.getMessageLength());
                    }
                    break;
                case TRUNKING_SIGNALING_BLOCK_1:
                case TRUNKING_SIGNALING_BLOCK_2:
                case TRUNKING_SIGNALING_BLOCK_3:
                    TSBKMessage tsbkMessage = TSBKMessageFactory.create(mChannelStatusProcessor.getDirection(),
                        mDataUnitID, mBinaryMessage, mNAC, getTimestamp());

                    int messageLength = mDataUnitID.getMessageLength();

                    mMessageListener.receive(tsbkMessage);

                    if(tsbkMessage.isLastBlock())
                    {
                        reset(messageLength);
                        mTrailingDibitsToSuppress = 1;
                    }
                    else
                    {
                        updateBitsProcessed(messageLength);
                        mBinaryMessage = new CorrectedBinaryMessage(messageLength);
                        if(mDataUnitID == P25P1DataUnitID.TRUNKING_SIGNALING_BLOCK_1)
                        {
                            mDataUnitID = P25P1DataUnitID.TRUNKING_SIGNALING_BLOCK_2;
                        }
                        else if(mDataUnitID == P25P1DataUnitID.TRUNKING_SIGNALING_BLOCK_2)
                        {
                            mDataUnitID = P25P1DataUnitID.TRUNKING_SIGNALING_BLOCK_3;
                        }
                    }
                    break;
                default:
<<<<<<< HEAD
                    // P25Message message = P25MessageFactory.create(mDataUnitID, mNAC, getTimestamp(), mBinaryMessage);
                    P25Message message = P25MessageFactory.create(mDataUnitID, mNAC, mCurrentTime, mBinaryMessage);
=======
                    P25P1Message message = P25MessageFactory.create(mDataUnitID, mNAC, getTimestamp(), mBinaryMessage);
>>>>>>> 142dd9d5
                    mMessageListener.receive(message);
                    reset(mDataUnitID.getMessageLength());
                    break;
            }
        }
        else
        {
            reset(0);
        }
    }

    private void reset(int bitsProcessed)
    {
        updateBitsProcessed(bitsProcessed);
        mPDUSequence = null;
        mBinaryMessage = null;
        mAssemblingMessage = false;
        mDataUnitID = null;
        mNAC = 0;
        mDataUnitDetector.reset();
        mStatusSymbolDibitCounter = 0;
    }

    /**
     * Primary method for streaming decoded symbol byte arrays.
     *
     * @param buffer to process into a stream of dibits for processing.
     */
    public void receive(ByteBuffer buffer)
    {
        for(byte value : buffer.array())
        {
            for(int x = 0; x <= 3; x++)
            {
                receive(Dibit.parse(value, x));
            }
        }
    }

    @Override
    public void dataUnitDetected(P25P1DataUnitID dataUnitID, int nac, int bitErrors, int discardedDibits, int[] correctedNid)
    {
        if(discardedDibits > 0)
        {
            dispatchSyncLoss(discardedDibits * 2);
        }

        if(dataUnitID.getMessageLength() < 0)
        {
            dispatchSyncLoss(112); //Sync (48) and Nid (64)
            return;
        }

        if(mSyncDetectListener != null)
        {
            mSyncDetectListener.syncDetected(bitErrors);
        }

        mDataUnitID = dataUnitID;
        mNAC = nac;
        mCorrectedNID = correctedNid;
        mBinaryMessage = new CorrectedBinaryMessage(dataUnitID.getMessageLength());
        mBinaryMessage.incrementCorrectedBitCount(bitErrors);

        mAssemblingMessage = true;
        mStatusSymbolDibitCounter = 21;
    }

    @Override
    public void syncLost(int bitsProcessed)
    {
        dispatchSyncLoss(bitsProcessed);

        if(mSyncDetectListener != null)
        {
            mSyncDetectListener.syncLost(bitsProcessed);
        }
    }

    private void dispatchSyncLoss(int bitsProcessed)
    {
        //Updates current timestamp according to the number of bits procesed
        updateBitsProcessed(bitsProcessed);

        if(bitsProcessed > 0 && mMessageListener != null)
        {
            if(bitsProcessed < 64)
            {
                mMessageListener.receive(new StuffBitsMessage(getTimestamp(), bitsProcessed, Protocol.APCO25));
            }
            else
            {
                mMessageListener.receive(new SyncLossMessage(getTimestamp(), bitsProcessed, Protocol.APCO25));
            }
        }
    }

    public static void main(String[] args)
    {
        Path directory = Paths.get("/home/denny/Documents/TMR/APCO25/GPS/bkmzk007");
//        Path directory = Paths.get("/media/denny/500G1EXT4/PBITRecordings");

        UserPreferences userPreferences = new UserPreferences();
        Channel channel = new Channel("Phase 1 Test");
        channel.setDecodeConfiguration(new DecodeConfigP25Phase1());
        AliasList aliasList = new AliasList("Test Alias List");
        Alias alias = new Alias("TG Range 1-65535");
        alias.addAliasID(new Record());
        alias.addAliasID(new TalkgroupRange(Protocol.APCO25, 1, 65535));
        aliasList.addAlias(alias);
        AudioRecordingManager recordingManager = new AudioRecordingManager(userPreferences);
        recordingManager.start();
        ProcessingChain processingChain = new ProcessingChain(channel, new AliasModel());
        processingChain.addAudioSegmentListener(recordingManager);
        processingChain.addModule(new P25P1DecoderState(channel));
        processingChain.addModule(new P25P1AudioModule(userPreferences, aliasList));
        MessageProviderModule messageProviderModule = new MessageProviderModule();
        processingChain.addModule(messageProviderModule);

        mLog.info("Processing Directory: " + directory.toString());


        try(OutputStream logOutput = Files.newOutputStream(directory.resolve("log.txt")))
        {
            try
            {
                DirectoryStream<Path> stream = Files.newDirectoryStream(directory, "*.bits");

                stream.forEach(new Consumer<Path>()
                               {
                                   @Override
                                   public void accept(Path path)
                                   {
                                       mLog.debug("Processing:" + path.toString());
                                       try
                                       {
                                           logOutput.write(("Processing:" + path.toString() + "\n").getBytes());
                                       }
                                       catch(IOException ioe)
                                       {
                                           mLog.error("Error", ioe);
                                       }

                                       P25P1MessageFramer messageFramer = new P25P1MessageFramer(null, DecoderType.P25_PHASE1.getProtocol().getBitRate());
                                       P25P1MessageProcessor messageProcessor = new P25P1MessageProcessor();
                                       messageFramer.setListener(messageProcessor);
                                       messageProcessor.setMessageListener(new Listener<IMessage>()
                                       {
                                           @Override
                                           public void receive(IMessage message)
                                           {
                                               if(!(message instanceof StuffBitsMessage))
                                               {
                                                   messageProviderModule.receive(message);
                                                   try
                                                   {
                                                       logOutput.write(message.toString().getBytes());
                                                       logOutput.write("\n".getBytes());

                                                       if(message instanceof PacketMessage packet)
                                                       {
                                                           if(packet.getPacket() instanceof IPV4Packet ipv4)
                                                           {
                                                               if(ipv4.getPayload() instanceof UDPPacket udp)
                                                               {
                                                                   if(udp.getPayload() instanceof LRRPPacket lrrp)
                                                                   {
                                                                       logOutput.write("\n".getBytes());
                                                                       logOutput.write(lrrp.getMessage().toHexString().getBytes());
                                                                       logOutput.write("\n\n".getBytes());
                                                                   }
                                                               }
                                                           }
                                                       }
                                                   }
                                                   catch(IOException ioe)
                                                   {
                                                       mLog.error("Error", ioe);
                                                   }

                                                   if(!(message instanceof SyncLossMessage))
                                                   {
                                                       mLog.debug(message.toString());
                                                   }
                                               }
                                           }
                                       });

                                       try(BinaryReader reader = new BinaryReader(path, 200))
                                       {
                                           while(reader.hasNext())
                                           {
                                               ByteBuffer buffer = reader.next();
                                               messageFramer.receive(buffer);
                                           }
                                       }
                                       catch(Exception ioe)
                                       {
                                           ioe.printStackTrace();
                                       }
                                   }
                               }
                );
            }
            catch(IOException ioe)
            {
                mLog.error("Error", ioe);
            }
        }
        catch(IOException ioe)
        {
            mLog.error("Error", ioe);
        }

        mLog.info("Finished!");
    }
}<|MERGE_RESOLUTION|>--- conflicted
+++ resolved
@@ -346,12 +346,8 @@
                     }
                     break;
                 default:
-<<<<<<< HEAD
-                    // P25Message message = P25MessageFactory.create(mDataUnitID, mNAC, getTimestamp(), mBinaryMessage);
-                    P25Message message = P25MessageFactory.create(mDataUnitID, mNAC, mCurrentTime, mBinaryMessage);
-=======
+
                     P25P1Message message = P25MessageFactory.create(mDataUnitID, mNAC, getTimestamp(), mBinaryMessage);
->>>>>>> 142dd9d5
                     mMessageListener.receive(message);
                     reset(mDataUnitID.getMessageLength());
                     break;
