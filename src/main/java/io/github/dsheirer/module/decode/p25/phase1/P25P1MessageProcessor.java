/*
 * *****************************************************************************
 * Copyright (C) 2014-2024 Dennis Sheirer
 *
 * This program is free software: you can redistribute it and/or modify
 * it under the terms of the GNU General Public License as published by
 * the Free Software Foundation, either version 3 of the License, or
 * (at your option) any later version.
 *
 * This program is distributed in the hope that it will be useful,
 * but WITHOUT ANY WARRANTY; without even the implied warranty of
 * MERCHANTABILITY or FITNESS FOR A PARTICULAR PURPOSE.  See the
 * GNU General Public License for more details.
 *
 * You should have received a copy of the GNU General Public License
 * along with this program.  If not, see <http://www.gnu.org/licenses/>
 * ****************************************************************************
 */
package io.github.dsheirer.module.decode.p25.phase1;

import io.github.dsheirer.channel.IChannelDescriptor;
import io.github.dsheirer.message.IMessage;
<<<<<<< HEAD
import io.github.dsheirer.message.Message;
import io.github.dsheirer.message.SyncLossMessage;
=======
import io.github.dsheirer.module.decode.p25.P25FrequencyBandPreloadDataContent;
>>>>>>> 142dd9d5
import io.github.dsheirer.module.decode.p25.phase1.message.IFrequencyBand;
import io.github.dsheirer.module.decode.p25.phase1.message.IFrequencyBandReceiver;
import io.github.dsheirer.module.decode.p25.phase1.message.lc.ExtendedSourceLinkControlWord;
import io.github.dsheirer.module.decode.p25.phase1.message.lc.LinkControlWord;
import io.github.dsheirer.module.decode.p25.phase1.message.lc.standard.LCSourceIDExtension;
import io.github.dsheirer.module.decode.p25.phase1.message.ldu.LDU1Message;
import io.github.dsheirer.module.decode.p25.phase1.message.tdu.TDULinkControlMessage;
import io.github.dsheirer.sample.Listener;
import java.util.List;
import java.util.Map;
import java.util.TreeMap;
import org.slf4j.Logger;
import org.slf4j.LoggerFactory;

/**
 * APCO25 Phase 1 Message Processor.
 *
 * Performs post-message creation processing before the message is sent downstream.
 */
public class P25P1MessageProcessor implements Listener<IMessage>
{
    private final static Logger mLog = LoggerFactory.getLogger(P25P1MessageProcessor.class);

    /**
     * Downstream message listener
     */
    private Listener<IMessage> mMessageListener;

    /**
     * Map of up to 16 band identifiers per RFSS.  These identifier update messages are inserted into any message that
     * conveys channel information so that the uplink/downlink frequencies can be calculated
     */
    private Map<Integer,IFrequencyBand> mFrequencyBandMap = new TreeMap<Integer,IFrequencyBand>();

    /**
     * Temporary holding of an extended source link control message while it awaits the extension message to arrive.
     */
    private ExtendedSourceLinkControlWord mExtendedSourceLinkControlWord;

    public P25P1MessageProcessor()
    {
    }

    /**
     * Preloads frequency band information from the control channel.
     * @param content to preload
     */
    public void preload(P25FrequencyBandPreloadDataContent content)
    {
        if(content.hasData())
        {
            for(IFrequencyBand frequencyBand: content.getData())
            {
                mFrequencyBandMap.put(frequencyBand.getIdentifier(), frequencyBand);
            }
        }
    }

    @Override
    public void receive(IMessage message)
    {
<<<<<<< HEAD
        /**
         * Capture frequency band identifier messages and inject them into any
         * messages that require band information in order to calculate the
         * up-link and down-link frequencies for any numeric channel references
         * contained within the message.
         */
        if (message.getClass() != SyncLossMessage.class) {
           // mLog.debug("interesting");
        }

=======
>>>>>>> 142dd9d5
        if(message.isValid())
        {
            //Reassemble extended source link control messages.
            if(message instanceof LDU1Message ldu)
            {
                reassembleLC(ldu.getLinkControlWord());
            }
            else if(message instanceof TDULinkControlMessage tdu)
            {
                reassembleLC(tdu.getLinkControlWord());
            }

            //Insert frequency band identifier update messages into channel-type messages */
            if(message instanceof IFrequencyBandReceiver)
            {
                IFrequencyBandReceiver receiver = (IFrequencyBandReceiver)message;

                List<IChannelDescriptor> channels = receiver.getChannels();

                for(IChannelDescriptor channel : channels)
                {
                    int[] frequencyBandIdentifiers = channel.getFrequencyBandIdentifiers();

                    for(int id : frequencyBandIdentifiers)
                    {
                        if(mFrequencyBandMap.containsKey(id))
                        {
                            channel.setFrequencyBand(mFrequencyBandMap.get(id));
                        }
                    }
                }
            }

            //Store band identifiers so that they can be injected into channel type messages
            if(message instanceof IFrequencyBand)
            {
                IFrequencyBand bandIdentifier = (IFrequencyBand)message;
                mFrequencyBandMap.put(bandIdentifier.getIdentifier(), bandIdentifier);
            }
        }

        if(mMessageListener != null)
        {
            mMessageListener.receive(message);
        }
    }

    /**
     * Processes link control words to reassemble source ID extension messages.
     * @param linkControlWord to process
     */
    private void reassembleLC(LinkControlWord linkControlWord)
    {
        if(linkControlWord instanceof ExtendedSourceLinkControlWord eslcw)
        {
            mExtendedSourceLinkControlWord = eslcw;
        }
        else if(linkControlWord instanceof LCSourceIDExtension sie && mExtendedSourceLinkControlWord != null)
        {
            mExtendedSourceLinkControlWord.setSourceIDExtension(sie);
            mExtendedSourceLinkControlWord = null;
        }
        else
        {
            //The source extension message should always immediately follow the message that is being extended, so if
            //we get a message that is not an extended message or the extension, then we've missed the extension and we
            //should nullify any extended message that's waiting for the extension.
            mExtendedSourceLinkControlWord = null;
        }
    }

    public void dispose()
    {
        mFrequencyBandMap.clear();
        mMessageListener = null;
    }

    public void setMessageListener(Listener<IMessage> listener)
    {
        mMessageListener = listener;
    }

    public void removeMessageListener()
    {
        mMessageListener = null;
    }
}<|MERGE_RESOLUTION|>--- conflicted
+++ resolved
@@ -20,12 +20,7 @@
 
 import io.github.dsheirer.channel.IChannelDescriptor;
 import io.github.dsheirer.message.IMessage;
-<<<<<<< HEAD
-import io.github.dsheirer.message.Message;
-import io.github.dsheirer.message.SyncLossMessage;
-=======
 import io.github.dsheirer.module.decode.p25.P25FrequencyBandPreloadDataContent;
->>>>>>> 142dd9d5
 import io.github.dsheirer.module.decode.p25.phase1.message.IFrequencyBand;
 import io.github.dsheirer.module.decode.p25.phase1.message.IFrequencyBandReceiver;
 import io.github.dsheirer.module.decode.p25.phase1.message.lc.ExtendedSourceLinkControlWord;
@@ -87,19 +82,6 @@
     @Override
     public void receive(IMessage message)
     {
-<<<<<<< HEAD
-        /**
-         * Capture frequency band identifier messages and inject them into any
-         * messages that require band information in order to calculate the
-         * up-link and down-link frequencies for any numeric channel references
-         * contained within the message.
-         */
-        if (message.getClass() != SyncLossMessage.class) {
-           // mLog.debug("interesting");
-        }
-
-=======
->>>>>>> 142dd9d5
         if(message.isValid())
         {
             //Reassemble extended source link control messages.
