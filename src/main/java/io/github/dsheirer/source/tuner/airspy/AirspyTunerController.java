--- conflicted
+++ resolved
@@ -246,12 +246,8 @@
     @Override
     public synchronized void setTunedFrequency(long frequency) throws SourceException
     {
-<<<<<<< HEAD
-        if (FREQUENCY_MIN <= frequency && frequency <= FREQUENCY_MAX) {
-=======
         if(MINIMUM_TUNABLE_FREQUENCY_HZ <= frequency && frequency <= MAXIMUM_TUNABLE_FREQUENCY_HZ)
         {
->>>>>>> f5938fa8
             ByteBuffer buffer = ByteBuffer.allocateDirect(4);
             buffer.order(ByteOrder.LITTLE_ENDIAN);
             buffer.putInt((int) frequency);
@@ -263,15 +259,10 @@
                 mLog.error("error setting frequency [" + frequency + "]", e);
                 throw new SourceException("error setting frequency [" + frequency + "]", e);
             }
-<<<<<<< HEAD
-        } else {
-            throw new SourceException("Frequency [" + frequency + "] outside " + "of tunable range " + FREQUENCY_MIN + "-" + FREQUENCY_MAX);
-=======
         }
         else
         {
             throw new SourceException("Frequency [" + frequency + "] outside " + "of tunable range " + MINIMUM_TUNABLE_FREQUENCY_HZ + "-" + MAXIMUM_TUNABLE_FREQUENCY_HZ);
->>>>>>> f5938fa8
         }
     }
 
