/*
 * *****************************************************************************
 * Copyright (C) 2014-2024 Dennis Sheirer
 *
 * This program is free software: you can redistribute it and/or modify
 * it under the terms of the GNU General Public License as published by
 * the Free Software Foundation, either version 3 of the License, or
 * (at your option) any later version.
 *
 * This program is distributed in the hope that it will be useful,
 * but WITHOUT ANY WARRANTY; without even the implied warranty of
 * MERCHANTABILITY or FITNESS FOR A PARTICULAR PURPOSE.  See the
 * GNU General Public License for more details.
 *
 * You should have received a copy of the GNU General Public License
 * along with this program.  If not, see <http://www.gnu.org/licenses/>
 * ****************************************************************************
 */
package io.github.dsheirer.gui;

import com.jidesoft.plaf.LookAndFeelFactory;
import com.jidesoft.swing.JideSplitPane;
import io.github.dsheirer.HealthChecks;
import io.github.dsheirer.alias.AliasModel;
import io.github.dsheirer.audio.DuplicateCallDetector;
import io.github.dsheirer.audio.broadcast.AudioStreamingManager;
import io.github.dsheirer.audio.broadcast.BroadcastFormat;
import io.github.dsheirer.audio.broadcast.BroadcastStatusPanel;
import io.github.dsheirer.audio.playback.AudioPlaybackManager;
import io.github.dsheirer.controller.ControllerPanel;
import io.github.dsheirer.controller.channel.Channel;
import io.github.dsheirer.controller.channel.ChannelAutoStartFrame;
import io.github.dsheirer.controller.channel.ChannelException;
import io.github.dsheirer.controller.channel.ChannelSelectionManager;
import io.github.dsheirer.eventbus.MyEventBus;
import io.github.dsheirer.gui.icon.ViewIconManagerRequest;
import io.github.dsheirer.gui.playlist.ViewPlaylistRequest;
import io.github.dsheirer.gui.preference.CalibrateRequest;
import io.github.dsheirer.gui.preference.PreferenceEditorType;
import io.github.dsheirer.gui.preference.ViewUserPreferenceEditorRequest;
import io.github.dsheirer.gui.preference.calibration.CalibrationDialog;
import io.github.dsheirer.gui.viewer.ViewRecordingViewerRequest;
import io.github.dsheirer.icon.IconModel;
import io.github.dsheirer.log.ApplicationLog;
import io.github.dsheirer.map.MapService;
import io.github.dsheirer.module.log.EventLogManager;
import io.github.dsheirer.monitor.DiagnosticMonitor;
import io.github.dsheirer.monitor.ResourceMonitor;
import io.github.dsheirer.playlist.PlaylistManager;
import io.github.dsheirer.preference.UserPreferences;
import io.github.dsheirer.properties.SystemProperties;
import io.github.dsheirer.record.AudioRecordingManager;
import io.github.dsheirer.sample.Listener;
import io.github.dsheirer.settings.SettingsManager;
import io.github.dsheirer.source.tuner.Tuner;
import io.github.dsheirer.source.tuner.TunerEvent;
import io.github.dsheirer.source.tuner.manager.DiscoveredTuner;
import io.github.dsheirer.source.tuner.manager.TunerManager;
import io.github.dsheirer.source.tuner.ui.TunerSpectralDisplayManager;
import io.github.dsheirer.spectrum.DisableSpectrumWaterfallMenuItem;
import io.github.dsheirer.spectrum.ShowTunerMenuItem;
import io.github.dsheirer.spectrum.SpectralDisplayPanel;
import io.github.dsheirer.util.ThreadPool;
import io.github.dsheirer.util.TimeStamp;
import io.github.dsheirer.vector.calibrate.CalibrationManager;
import java.awt.AWTException;
import java.awt.Desktop;
import java.awt.Dimension;
import java.awt.EventQueue;
import java.awt.GraphicsEnvironment;
import java.awt.Point;
import java.awt.Robot;
import java.awt.event.ActionEvent;
import java.awt.event.KeyEvent;
import java.awt.event.WindowAdapter;
import java.awt.event.WindowEvent;
import java.awt.image.BufferedImage;
import java.io.File;
import java.io.IOException;
import java.nio.file.FileSystems;
import java.nio.file.Files;
import java.nio.file.Path;
import java.util.List;
import java.util.Locale;
import java.util.Optional;
import java.util.prefs.Preferences;
import javafx.application.Platform;
import javafx.embed.swing.JFXPanel;
import javafx.scene.control.ButtonType;
import jiconfont.icons.font_awesome.FontAwesome;
import jiconfont.swing.IconFontSwing;
import net.miginfocom.swing.MigLayout;
import org.slf4j.Logger;
import org.slf4j.LoggerFactory;

import javax.imageio.ImageIO;
import javax.swing.JCheckBoxMenuItem;
import javax.swing.JFrame;
import javax.swing.JMenu;
import javax.swing.JMenuBar;
import javax.swing.JMenuItem;
import javax.swing.JOptionPane;
import javax.swing.JSeparator;
import javax.swing.KeyStroke;
import javax.swing.UIManager;
import javax.swing.event.MenuEvent;
import javax.swing.event.MenuListener;
import javax.swing.plaf.metal.MetalLookAndFeel;
import java.awt.AWTException;
import java.awt.Desktop;
import java.awt.Dimension;
import java.awt.EventQueue;
import java.awt.GraphicsEnvironment;
import java.awt.Point;
import java.awt.Robot;
import java.awt.event.ActionEvent;
import java.awt.event.ActionListener;
import java.awt.event.KeyEvent;
import java.awt.event.WindowAdapter;
import java.awt.event.WindowEvent;
import java.awt.image.BufferedImage;
import java.io.IOException;
import java.nio.file.FileSystems;
import java.nio.file.Files;
import java.nio.file.Path;
import java.util.*;

import javax.swing.Box;
import javax.swing.BoxLayout;


public class SDRTrunk implements Listener<TunerEvent>
{
    private final static Logger mLog = LoggerFactory.getLogger(SDRTrunk.class);
    private Preferences mPreferences = Preferences.userNodeForPackage(SDRTrunk.class);

    private static final String PREFERENCE_BROADCAST_STATUS_VISIBLE = "sdrtrunk.broadcast.status.visible";
    private static final String PREFERENCE_NOW_PLAYING_DETAILS_VISIBLE = "sdrtrunk.now.playing.details.visible";
    private static final String PREFERENCE_RESOURCE_STATUS_VISIBLE = "sdrtrunk.resource.status.visible";
    private static final String BASE_WINDOW_NAME = "sdrtrunk.main.window";
    private static final String CONTROLLER_PANEL_IDENTIFIER = BASE_WINDOW_NAME + ".control.panel";
    private static final String SPECTRAL_PANEL_IDENTIFIER = BASE_WINDOW_NAME + ".spectral.panel";
    private static final String WINDOW_FRAME_IDENTIFIER = BASE_WINDOW_NAME + ".frame";
    public static boolean lockable = true;

    private boolean mBroadcastStatusVisible;
    private boolean mResourceStatusVisible;
    private boolean mNowPlayingDetailsVisible;
    private AudioRecordingManager mAudioRecordingManager;
    private AudioStreamingManager mAudioStreamingManager;
    private BroadcastStatusPanel mBroadcastStatusPanel;
    private ControllerPanel mControllerPanel;
<<<<<<< HEAD
    private PasswordPanel mPasswordPanel;
=======
    private DiagnosticMonitor mDiagnosticMonitor;
>>>>>>> f5938fa8
    private IconModel mIconModel = new IconModel();
    private PlaylistManager mPlaylistManager;
    private SettingsManager mSettingsManager;
    private SpectralDisplayPanel mSpectralPanel;
    private JFrame mMainGui = new JFrame();
    private JFrame mPasswordGui = new JFrame();
    private JideSplitPane mSplitPane;
    private JavaFxWindowManager mJavaFxWindowManager;
    private UserPreferences mUserPreferences = new UserPreferences();
    private TunerManager mTunerManager;
    private ApplicationLog mApplicationLog;
    private ResourceMonitor mResourceMonitor;
    private JFXPanel mResourceStatusPanel;

    // creating timer task, timer
    private JMenuItem mScreenCaptureItem;


    private String mTitle;

    public SDRTrunk()
    {
        if(!GraphicsEnvironment.isHeadless())
        {
            mMainGui = new JFrame();
        }

        mApplicationLog = new ApplicationLog(mUserPreferences);
        mApplicationLog.start();

        mResourceMonitor = new ResourceMonitor(mUserPreferences);

        String operatingSystem = System.getProperty("os.name", "generic").toLowerCase(Locale.ENGLISH);

        if(operatingSystem.contains("mac") || operatingSystem.contains("nux"))
        {
            try
            {
                UIManager.setLookAndFeel(MetalLookAndFeel.class.getName());
                LookAndFeelFactory.installJideExtension();
            }
            catch(Exception e)
            {
                mLog.error("Error trying to set Metal look and feel for OS [" + operatingSystem + "]");
            }
        }

        ThreadPool.logSettings();

        //Load properties file
        loadProperties();

        //Log current properties setting
        SystemProperties.getInstance().logCurrentSettings();

        //Register FontAwesome so we can use the fonts in Swing windows
        IconFontSwing.register(FontAwesome.getIconFont());

        mTunerManager = new TunerManager(mUserPreferences);
        mTunerManager.start();

        mSettingsManager = new SettingsManager();

        AliasModel aliasModel = new AliasModel();
        EventLogManager eventLogManager = new EventLogManager(aliasModel, mUserPreferences);
        mPlaylistManager = new PlaylistManager(mUserPreferences, mTunerManager, aliasModel, eventLogManager, mIconModel);

        boolean headless = GraphicsEnvironment.isHeadless();

        mDiagnosticMonitor = new DiagnosticMonitor(mUserPreferences, mPlaylistManager.getChannelProcessingManager(),
                mTunerManager, headless);
        mDiagnosticMonitor.start();

        if(!headless)
        {
            mJavaFxWindowManager = new JavaFxWindowManager(mUserPreferences, mTunerManager, mPlaylistManager);
        }

        CalibrationManager calibrationManager = CalibrationManager.getInstance(mUserPreferences);
        final boolean calibrating = !calibrationManager.isCalibrated() &&
            !mUserPreferences.getVectorCalibrationPreference().isHideCalibrationDialog();

        new ChannelSelectionManager(mPlaylistManager.getChannelModel());

        AudioPlaybackManager audioPlaybackManager = new AudioPlaybackManager(mUserPreferences);

        mAudioRecordingManager = new AudioRecordingManager(mUserPreferences);
        mAudioRecordingManager.start();

        mAudioStreamingManager = new AudioStreamingManager(mPlaylistManager.getBroadcastModel(), BroadcastFormat.MP3,
            mUserPreferences);
        mAudioStreamingManager.start();

        DuplicateCallDetector duplicateCallDetector = new DuplicateCallDetector(mUserPreferences);

        mPlaylistManager.getChannelProcessingManager().addAudioSegmentListener(duplicateCallDetector);
        mPlaylistManager.getChannelProcessingManager().addAudioSegmentListener(audioPlaybackManager);
        mPlaylistManager.getChannelProcessingManager().addAudioSegmentListener(mAudioRecordingManager);
        mPlaylistManager.getChannelProcessingManager().addAudioSegmentListener(mAudioStreamingManager);

        MapService mapService = new MapService(mIconModel);
        mPlaylistManager.getChannelProcessingManager().addDecodeEventListener(mapService);

        mNowPlayingDetailsVisible = mPreferences.getBoolean(PREFERENCE_NOW_PLAYING_DETAILS_VISIBLE, true);

        if(!GraphicsEnvironment.isHeadless())
        {
            mControllerPanel = new ControllerPanel(mPlaylistManager, audioPlaybackManager, mIconModel, mapService,
                    mSettingsManager, mTunerManager, mUserPreferences, mNowPlayingDetailsVisible);
            mPasswordPanel = new PasswordPanel(mMainGui, mPasswordGui);

        }

        mSpectralPanel = new SpectralDisplayPanel(mPlaylistManager, mSettingsManager, mTunerManager.getDiscoveredTunerModel());

        TunerSpectralDisplayManager tunerSpectralDisplayManager = new TunerSpectralDisplayManager(mSpectralPanel,
            mPlaylistManager, mSettingsManager, mTunerManager.getDiscoveredTunerModel());
        mTunerManager.getDiscoveredTunerModel().addListener(tunerSpectralDisplayManager);
        mTunerManager.getDiscoveredTunerModel().addListener(this);

        mPlaylistManager.init();

        if(GraphicsEnvironment.isHeadless())
        {
            mLog.info("starting main application headless");
        }
        else
        {
            mLog.info("starting main application gui");

            //Initialize the GUI
            initGUI();
        }

        //Start the gui
        EventQueue.invokeLater(() -> {
            try
            {
                if(!GraphicsEnvironment.isHeadless())
                {
                    if (!lockable) {
                        mMainGui.setVisible(true);
                    } else {
                        mPasswordGui.setVisible(true);
                    }


                    // scheduling the task


                    // mMainGui.setVisible(true);
                    Tuner tuner = tunerSpectralDisplayManager.showFirstTuner();

                    if(tuner != null)
                    {
                        updateTitle(tuner.getPreferredName());
                    }
                }

                if(calibrating && !GraphicsEnvironment.isHeadless())
                {
                    Platform.runLater(() ->
                    {
                        CalibrationDialog calibrationDialog = mJavaFxWindowManager.getCalibrationDialog(mUserPreferences);
                        Optional<ButtonType> calibrate = calibrationDialog.showAndWait();
                        if(calibrate.isPresent() && calibrate.get().getText().equals("Calibrate"))
                        {
                            //Request focus and execute calibration
                            MyEventBus.getGlobalEventBus().post(new ViewUserPreferenceEditorRequest(PreferenceEditorType.VECTOR_CALIBRATION));
                            MyEventBus.getGlobalEventBus().post(new CalibrateRequest());
                        }
                        else
                        {
                            autoStartChannels();
                        }
                    });
                }
                else
                {
                    autoStartChannels();
                }
            }
            catch(Exception e)
            {
                e.printStackTrace();
            }
        });
    }

    /**
     * Shows a dialog that lists the channels that have been designated for auto-start, sorted by auto-start order and
     * allows the user to start now, cancel, or allow the timer to expire and then start the channels.  The dialog will
     * only show if there are one ore more channels designated for auto-start.
     */
    private void autoStartChannels()
    {
        List<Channel> channels = mPlaylistManager.getChannelModel().getAutoStartChannels();

        if(channels.size() > 0)
        {
            if(GraphicsEnvironment.isHeadless())
            {
                for(Channel channel: channels)
                {
                    try
                    {
                        mLog.info("Auto-starting channel " + channel.getName());
                        mPlaylistManager.getChannelProcessingManager().start(channel);
                    }
                    catch(ChannelException ce)
                    {
                        mLog.error("Channel: " + channel.getName() + " auto-start failed: " + ce.getMessage());
                    }
                }
            }
            else
            {
                new ChannelAutoStartFrame(mPlaylistManager.getChannelProcessingManager(), channels, mUserPreferences);
            }
        }
    }

    /**
     * Initialize the contents of the frame.
     */
    private void initGUI()
    {

        mMainGui.setLayout(new MigLayout("insets 0 0 0 0 ", "[grow,fill]", "[grow,fill]0[shrink 0]"));
        mPasswordGui.setLayout(new MigLayout("insets 0 0 0 0 ", "[grow,fill]", "[grow,fill]0[shrink 0]"));


        /**
         * Setup main JFrame window
         */
        mTitle = SystemProperties.getInstance().getApplicationName();
        mMainGui.setTitle(mTitle);
        mPasswordGui.setTitle(" ");

        Point location = mUserPreferences.getSwingPreference().getLocation(WINDOW_FRAME_IDENTIFIER);
        if(location != null)
        {
            mMainGui.setLocation(location);
            mPasswordGui.setLocation(location);
        }
        else
        {
            mMainGui.setLocationRelativeTo(null);
            mPasswordGui.setLocationRelativeTo(null);
        }
        mMainGui.setDefaultCloseOperation(JFrame.EXIT_ON_CLOSE);
        mMainGui.addWindowListener(new ShutdownMonitor());

        mPasswordGui.setDefaultCloseOperation(JFrame.EXIT_ON_CLOSE);
        mPasswordGui.addWindowListener(new ShutdownMonitor());

        Dimension dimension = mUserPreferences.getSwingPreference().getDimension(WINDOW_FRAME_IDENTIFIER);

        mSpectralPanel.setPreferredSize(new Dimension(1280, 300));
        mControllerPanel.setPreferredSize(new Dimension(1280, 500));
        mPasswordPanel.setPreferredSize(new Dimension(1280,500));

        if(dimension != null)
        {
            Dimension spectral = mUserPreferences.getSwingPreference().getDimension(SPECTRAL_PANEL_IDENTIFIER);
            if(spectral != null)
            {
                mSpectralPanel.setSize(spectral);
            }

            Dimension controller = mUserPreferences.getSwingPreference().getDimension(CONTROLLER_PANEL_IDENTIFIER);
            if(controller != null)
            {
                mControllerPanel.setSize(controller);
            }

            mMainGui.setSize(dimension);
            mPasswordGui.setSize(dimension);

            if(mUserPreferences.getSwingPreference().getMaximized(WINDOW_FRAME_IDENTIFIER, false))
            {
                mMainGui.setExtendedState(JFrame.MAXIMIZED_BOTH);
                mPasswordGui.setExtendedState(JFrame.MAXIMIZED_BOTH);
            }
        }
        else
        {
            mMainGui.setSize(new Dimension(1280, 800));
        }

        mSplitPane = new JideSplitPane(JideSplitPane.VERTICAL_SPLIT);
        mSplitPane.setDividerSize(5);
        mSplitPane.add(mSpectralPanel);
        mSplitPane.add(mControllerPanel);

        mBroadcastStatusVisible = mPreferences.getBoolean(PREFERENCE_BROADCAST_STATUS_VISIBLE, false);

        //Show broadcast status panel when user requests - disabled by default
        if(mBroadcastStatusVisible)
        {
            mSplitPane.add(getBroadcastStatusPanel());
        }

        mMainGui.add(mSplitPane, "cell 0 0,span,grow");


        Box box = new Box(BoxLayout.Y_AXIS);
        box.add(Box.createVerticalGlue());
        box.add(mPasswordPanel);
        box.add(Box.createVerticalGlue());

        mPasswordGui.add(box);
        mPasswordPanel.init();


        mResourceMonitor.start();
        mResourceStatusVisible = mPreferences.getBoolean(PREFERENCE_RESOURCE_STATUS_VISIBLE, true);
        if(mResourceStatusVisible)
        {
            mMainGui.add(getResourceStatusPanel(), "span,growx");
        }


        /**
         * Menu items
         */
        JMenuBar menuBar = new JMenuBar();
        mMainGui.setJMenuBar(menuBar);

        JMenu fileMenu = new JMenu("File");
        menuBar.add(fileMenu);

<<<<<<< HEAD
        JMenuItem lockMenu = new JMenuItem("Lock");
        lockMenu.addActionListener(
            new ActionListener()
            {
                public void actionPerformed(ActionEvent event)
                {
                    mPasswordGui.setVisible(true);
                    mMainGui.setVisible(false);
                    mPasswordPanel.toggleLoginFields(false);
                    mPasswordPanel.acivateTimer();
                }
            }
        );

        fileMenu.add(lockMenu);
=======
        JMenuItem processingStatusReportMenuItem = new JMenuItem("Processing Diagnostic Report");
        processingStatusReportMenuItem.addActionListener(e -> {
            try
            {
                Path path = mDiagnosticMonitor.generateProcessingDiagnosticReport("User initiated diagnostic report");

                JOptionPane.showMessageDialog(mMainGui, "Report created: " +
                        path.toString(), "Processing Status Report Created", JOptionPane.INFORMATION_MESSAGE);
            }
            catch(IOException ioe)
            {
                mLog.error("Error creating processing status report file", ioe);
                JOptionPane.showMessageDialog(mMainGui, "Unable to create report file.  Please " +
                        "see application log for details.", "Processing Status Report Failed", JOptionPane.ERROR_MESSAGE);
            }
        });

        JMenuItem threadDumpReportMenuItem = new JMenuItem("Thread Dump Report");
        threadDumpReportMenuItem.addActionListener(e -> {
            try
            {
                Path path = mDiagnosticMonitor.generateThreadDumpReport();

                JOptionPane.showMessageDialog(mMainGui, "Report created: " +
                        path.toString(), "Thread Dump Report Created", JOptionPane.INFORMATION_MESSAGE);
            }
            catch(IOException ioe)
            {
                mLog.error("Error creating thread dump report file", ioe);
                JOptionPane.showMessageDialog(mMainGui, "Unable to create report file.  Please " +
                        "see application log for details.", "Thread Dump Report Failed", JOptionPane.ERROR_MESSAGE);
            }
        });

        JMenu diagnosticMenu = new JMenu(("Reports"));
        diagnosticMenu.add(processingStatusReportMenuItem);
        diagnosticMenu.add(threadDumpReportMenuItem);
        fileMenu.add(diagnosticMenu);
        fileMenu.add(new JSeparator(JSeparator.HORIZONTAL));
>>>>>>> f5938fa8

        JMenuItem exitMenu = new JMenuItem("Exit");
        exitMenu.addActionListener(event -> {
                processShutdown();
                System.exit(0);
            }
        );

        fileMenu.add(exitMenu);

        JMenu viewMenu = new JMenu("View");

        JMenuItem viewPlaylistItem = new JMenuItem("Playlist Editor");
        viewPlaylistItem.setIcon(IconFontSwing.buildIcon(FontAwesome.PLAY_CIRCLE_O, 12));
        viewPlaylistItem.addActionListener(e -> MyEventBus.getGlobalEventBus().post(new ViewPlaylistRequest()));
        viewMenu.add(viewPlaylistItem);

        viewMenu.add(new JSeparator());

        JMenuItem viewApplicationLogsMenu = new JMenuItem("Application Log Files");
        viewApplicationLogsMenu.setIcon(IconFontSwing.buildIcon(FontAwesome.FOLDER_OPEN_O, 12));
        viewApplicationLogsMenu.addActionListener(arg0 -> {
            File logsDirectory = mUserPreferences.getDirectoryPreference().getDirectoryApplicationLog().toFile();
            try
            {
                Desktop.getDesktop().open(logsDirectory);
            }
            catch(Exception e)
            {
                mLog.error("Couldn't open file explorer");

                JOptionPane.showMessageDialog(mMainGui,
                        "Can't launch file explorer - files are located at: " + logsDirectory,
                        "Can't launch file explorer",
                        JOptionPane.ERROR_MESSAGE);
            }
        });
        viewMenu.add(viewApplicationLogsMenu);

        JMenuItem viewRecordingsMenuItem = new JMenuItem("Audio Recordings");
        viewRecordingsMenuItem.setIcon(IconFontSwing.buildIcon(FontAwesome.FOLDER_OPEN_O, 12));
        viewRecordingsMenuItem.addActionListener(arg0 -> {
            File recordingsDirectory = mUserPreferences.getDirectoryPreference().getDirectoryRecording().toFile();

            try
            {
                Desktop.getDesktop().open(recordingsDirectory);
            }
            catch(Exception e)
            {
                mLog.error("Couldn't open file explorer");

                JOptionPane.showMessageDialog(mMainGui,
                        "Can't launch file explorer - files are located at: " +
                                recordingsDirectory,
                        "Can't launch file explorer",
                        JOptionPane.ERROR_MESSAGE);
            }
        });
        viewMenu.add(viewRecordingsMenuItem);

        JMenuItem viewEventLogsMenu = new JMenuItem("Channel Event Log Files");
        viewEventLogsMenu.setIcon(IconFontSwing.buildIcon(FontAwesome.FOLDER_OPEN_O, 12));
        viewEventLogsMenu.addActionListener(arg0 -> {
            File eventLogsDirectory = mUserPreferences.getDirectoryPreference().getDirectoryEventLog().toFile();
            try
            {
                Desktop.getDesktop().open(eventLogsDirectory);
            }
            catch(Exception e)
            {
                mLog.error("Couldn't open file explorer");

                JOptionPane.showMessageDialog(mMainGui,
                        "Can't launch file explorer - files are located at: " + eventLogsDirectory,
                        "Can't launch file explorer",
                        JOptionPane.ERROR_MESSAGE);
            }
        });
        viewMenu.add(viewEventLogsMenu);

        JMenuItem iconManagerMenu = new JMenuItem("Icon Manager");
        iconManagerMenu.setIcon(IconFontSwing.buildIcon(FontAwesome.PICTURE_O, 12));
        iconManagerMenu.addActionListener(arg0 -> MyEventBus.getGlobalEventBus().post(new ViewIconManagerRequest()));
        viewMenu.add(iconManagerMenu);

        JMenuItem recordingViewerMenu = new JMenuItem("Message Recording Viewer (.bits)");
        recordingViewerMenu.setIcon(IconFontSwing.buildIcon(FontAwesome.BRAILLE, 12));
        recordingViewerMenu.addActionListener(e -> MyEventBus.getGlobalEventBus().post(new ViewRecordingViewerRequest()));
        viewMenu.add(recordingViewerMenu);

        JMenuItem viewScreenCapturesMenu = new JMenuItem("Screen Captures");
        viewScreenCapturesMenu.setIcon(IconFontSwing.buildIcon(FontAwesome.FOLDER_OPEN_O, 12));
        viewScreenCapturesMenu.addActionListener(arg0 -> {
            File screenCapturesDirectory = mUserPreferences.getDirectoryPreference().getDirectoryScreenCapture().toFile();
            try
            {
                Desktop.getDesktop().open(screenCapturesDirectory);
            }
            catch(Exception e)
            {
                mLog.error("Couldn't open file explorer");

                JOptionPane.showMessageDialog(mMainGui,
                        "Can't launch file explorer - files are located at: " + screenCapturesDirectory,
                        "Can't launch file explorer",
                        JOptionPane.ERROR_MESSAGE);
            }
        });
        viewMenu.add(viewScreenCapturesMenu);

        JMenuItem preferencesItem = new JMenuItem("User Preferences");
        preferencesItem.setIcon(IconFontSwing.buildIcon(FontAwesome.COG, 12));
        preferencesItem.addActionListener(e -> MyEventBus.getGlobalEventBus().post(new ViewUserPreferenceEditorRequest()));
        viewMenu.add(preferencesItem);

        viewMenu.add(new JSeparator());
        viewMenu.add(new TunersMenu());
        viewMenu.add(new JSeparator());
        viewMenu.add(new DisableSpectrumWaterfallMenuItem(mSpectralPanel));
        viewMenu.add(new NowPlayingChannelDetailsVisibleMenuItem());
        viewMenu.add(new BroadcastStatusVisibleMenuItem());
        viewMenu.add(new ResourceStatusVisibleMenuItem());

        menuBar.add(viewMenu);


        mScreenCaptureItem = new JMenuItem("Screen Capture");
        mScreenCaptureItem.setIcon(IconFontSwing.buildIcon(FontAwesome.CAMERA, 12));
        mScreenCaptureItem.setMnemonic(KeyEvent.VK_C);
        mScreenCaptureItem.setAccelerator(KeyStroke.getKeyStroke(KeyEvent.VK_C, ActionEvent.ALT_MASK));
        mScreenCaptureItem.setMaximumSize(mScreenCaptureItem.getPreferredSize());
        mScreenCaptureItem.addActionListener(arg0 -> {

            try
            {
                Robot robot = new Robot();

                final BufferedImage image = robot.createScreenCapture(mMainGui.getBounds());

                String filename = TimeStamp.getTimeStamp("_") + "_screen_capture.png";

                final Path captureFile = mUserPreferences.getDirectoryPreference().getDirectoryScreenCapture().resolve(filename);

                EventQueue.invokeLater(() -> {
                    try
                    {
                        ImageIO.write(image, "png", captureFile.toFile());
                    }
                    catch(IOException e)
                    {
                        mLog.error("Couldn't write screen capture to file [" + captureFile.toString() + "]", e);
                    }
                });
            }
            catch(AWTException e)
            {
                mLog.error("Exception while taking screen capture", e);
            }
        });

        menuBar.add(mScreenCaptureItem);
    }

    /**
     * Performs shutdown operations
     */
    private void processShutdown()
    {
        mLog.info("Application shutdown started ...");
        mDiagnosticMonitor.stop();
        mUserPreferences.getSwingPreference().setLocation(WINDOW_FRAME_IDENTIFIER, mMainGui.getLocation());
        mUserPreferences.getSwingPreference().setDimension(WINDOW_FRAME_IDENTIFIER, mMainGui.getSize());
        mUserPreferences.getSwingPreference().setMaximized(WINDOW_FRAME_IDENTIFIER,
            (mMainGui.getExtendedState() & JFrame.MAXIMIZED_BOTH) == JFrame.MAXIMIZED_BOTH);
        mUserPreferences.getSwingPreference().setDimension(SPECTRAL_PANEL_IDENTIFIER, mSpectralPanel.getSize());
        mUserPreferences.getSwingPreference().setDimension(CONTROLLER_PANEL_IDENTIFIER, mControllerPanel.getSize());
        mJavaFxWindowManager.shutdown();
        mLog.info("Stopping channels ...");
        mPlaylistManager.getChannelProcessingManager().shutdown();
        mAudioRecordingManager.stop();
        mResourceMonitor.stop();

        mLog.info("Stopping spectral display ...");
        mSpectralPanel.clearTuner();
        mLog.info("Stopping tuners ...");
        mTunerManager.stop();
        mLog.info("Shutdown complete.");
        mApplicationLog.stop();
    }

    /**
     * Lazy constructor for broadcast status panel
     */
    private BroadcastStatusPanel getBroadcastStatusPanel()
    {
        if(mBroadcastStatusPanel == null)
        {
            mBroadcastStatusPanel = new BroadcastStatusPanel(mPlaylistManager.getBroadcastModel(), mUserPreferences,
                "application.broadcast.status.panel");
            mBroadcastStatusPanel.setPreferredSize(new Dimension(880, 70));
            mBroadcastStatusPanel.getTable().setEnabled(false);
        }

        return mBroadcastStatusPanel;
    }

    /**
     * Toggles visibility of the broadcast channels status panel at the bottom of the controller panel
     */
    private void toggleBroadcastStatusPanelVisibility()
    {
        mBroadcastStatusVisible = !mBroadcastStatusVisible;

        EventQueue.invokeLater(() -> {
            if(mBroadcastStatusVisible)
            {
                mSplitPane.add(getBroadcastStatusPanel());
            }
            else
            {
                mSplitPane.remove(getBroadcastStatusPanel());
            }

            mMainGui.revalidate();
        });

        mPreferences.putBoolean(PREFERENCE_BROADCAST_STATUS_VISIBLE, mBroadcastStatusVisible);
    }

    /**
     * Lazy constructor for resource status panel
     */
    private JFXPanel getResourceStatusPanel()
    {

        if(mResourceStatusPanel == null)
        {
            mResourceStatusPanel = mJavaFxWindowManager.getStatusPanel(mResourceMonitor);
        }

        return mResourceStatusPanel;
    }

    /**
     * Toggles visibility of the resource status panel at the bottom of the main UI window
     */
    private void toggleResourceStatusPanelVisibility()
    {
        mResourceStatusVisible = !mResourceStatusVisible;

        EventQueue.invokeLater(() -> {
            if(mResourceStatusVisible)
            {
                mMainGui.add(getResourceStatusPanel(), "span,growx");
            }
            else
            {
                mMainGui.remove(getResourceStatusPanel());
            }

            mMainGui.revalidate();
        });

        mPreferences.putBoolean(PREFERENCE_RESOURCE_STATUS_VISIBLE, mResourceStatusVisible);
    }

    /**
     * Toggles visibility of the Now Playing channel details panel
     */
    private void toggleNowPlayingDetailsPanelVisibility()
    {
        mNowPlayingDetailsVisible = !mNowPlayingDetailsVisible;
        mControllerPanel.getNowPlayingPanel().setDetailTabsVisible(mNowPlayingDetailsVisible);
        mPreferences.putBoolean(PREFERENCE_NOW_PLAYING_DETAILS_VISIBLE, mNowPlayingDetailsVisible);
    }


    /**
     * Loads the application properties file from the user's home directory,
     * creating the properties file for the first-time, if necessary
     */
    private void loadProperties()
    {
        Path propertiesPath = mUserPreferences.getDirectoryPreference().getDirectoryApplicationRoot().resolve("SDRTrunk.properties");

        if(!Files.exists(propertiesPath))
        {
            try
            {
                mLog.info("SDRTrunk - creating application properties file [" + propertiesPath.toAbsolutePath() + "]");
                Files.createFile(propertiesPath);
            }
            catch(IOException e)
            {
                mLog.error("SDRTrunk - couldn't create application properties file [" + propertiesPath.toAbsolutePath(), e);
            }
        }

        if(Files.exists(propertiesPath))
        {
            SystemProperties.getInstance().load(propertiesPath);
        }
        else
        {
            mLog.error("SDRTrunk - couldn't find or recreate the SDRTrunk application properties file");
        }
    }

    /**
     * Gets (or creates) the SDRTRunk application home directory.
     *
     * Note: the user can change this setting to allow log files and other
     * files to reside elsewhere on the file system.
     */
    private Path getHomePath()
    {
        Path homePath = FileSystems.getDefault()
            .getPath(System.getProperty("user.home"), "SDRTrunk");

        if(!Files.exists(homePath))
        {
            try
            {
                Files.createDirectory(homePath);

                mLog.info("SDRTrunk - created application home directory [" +
                    homePath.toString() + "]");
            }
            catch(Exception e)
            {
                homePath = null;

                mLog.error("SDRTrunk: exception while creating SDRTrunk home " +
                    "directory in the user's home directory", e);
            }
        }

        return homePath;
    }

    @Override
    public void receive(TunerEvent event)
    {
        switch(event.getEvent())
        {
            case REQUEST_MAIN_SPECTRAL_DISPLAY:
                updateTitle(event.getTuner().getPreferredName());
                break;
            case REQUEST_CLEAR_MAIN_SPECTRAL_DISPLAY:
                updateTitle(null);
                break;
            case NOTIFICATION_SHUTTING_DOWN:
                Tuner currentTuner = mSpectralPanel.getTuner();

                if(event.hasTuner() && event.getTuner().equals(currentTuner) || currentTuner == null)
                {
                    updateTitle(null);
                }
                break;
        }
    }

    /**
     * Updates the title bar with the tuner name
     * @param tunerName optional
     */
    private void updateTitle(String tunerName)
    {
        if(tunerName != null)
        {
            mMainGui.setTitle(mTitle + " - " + tunerName);
        }
        else
        {
            mMainGui.setTitle(mTitle);
        }
    }

    public class ShutdownMonitor extends WindowAdapter
    {
        @Override
        public void windowClosing(WindowEvent e)
        {
            processShutdown();
        }
    }

    /**
     * Broadcast status panel visible toggle menu item
     */
    public class BroadcastStatusVisibleMenuItem extends JCheckBoxMenuItem
    {
        public BroadcastStatusVisibleMenuItem()
        {
            super("Show Streaming Status");
            setSelected(mBroadcastStatusVisible);
            addActionListener(e -> {
                toggleBroadcastStatusPanelVisibility();
                setSelected(mBroadcastStatusVisible);
            });
        }
    }

    /**
     * Resource status panel visible toggle menu item
     */
    public class ResourceStatusVisibleMenuItem extends JCheckBoxMenuItem
    {
        public ResourceStatusVisibleMenuItem()
        {
            super("Show Resource Status");
            setSelected(mResourceStatusVisible);
            addActionListener(e -> {
                toggleResourceStatusPanelVisibility();
                setSelected(mResourceStatusVisible);
            });
        }
    }

    /**
     * Now Playing channel details visible toggle menu item
     */
    public class NowPlayingChannelDetailsVisibleMenuItem extends JCheckBoxMenuItem
    {
        public NowPlayingChannelDetailsVisibleMenuItem()
        {
            super("Show Now Playing Channel Details");
            setSelected(mNowPlayingDetailsVisible);
            addActionListener(e -> {
                toggleNowPlayingDetailsPanelVisibility();
                setSelected(mNowPlayingDetailsVisible);
            });
        }
    }

    public class TunersMenu extends JMenu
    {
        public TunersMenu()
        {
            super("Tuners");

            addMenuListener(new MenuListener()
            {
                @Override
                public void menuSelected(MenuEvent e)
                {
                    removeAll();

                    for(DiscoveredTuner discoveredTuner: mTunerManager.getAvailableTuners())
                    {
                        add(new ShowTunerMenuItem(mTunerManager.getDiscoveredTunerModel(), discoveredTuner.getTuner()));
                    }
                }

                @Override
                public void menuDeselected(MenuEvent e) { }
                @Override
                public void menuCanceled(MenuEvent e) { }
            });
        }

    }

    /**
     * Launch the application.
     */
    public static void main(String[] args)
    {
        new SDRTrunk();
    }
}<|MERGE_RESOLUTION|>--- conflicted
+++ resolved
@@ -150,11 +150,9 @@
     private AudioStreamingManager mAudioStreamingManager;
     private BroadcastStatusPanel mBroadcastStatusPanel;
     private ControllerPanel mControllerPanel;
-<<<<<<< HEAD
     private PasswordPanel mPasswordPanel;
-=======
+
     private DiagnosticMonitor mDiagnosticMonitor;
->>>>>>> f5938fa8
     private IconModel mIconModel = new IconModel();
     private PlaylistManager mPlaylistManager;
     private SettingsManager mSettingsManager;
@@ -487,7 +485,6 @@
         JMenu fileMenu = new JMenu("File");
         menuBar.add(fileMenu);
 
-<<<<<<< HEAD
         JMenuItem lockMenu = new JMenuItem("Lock");
         lockMenu.addActionListener(
             new ActionListener()
@@ -503,7 +500,7 @@
         );
 
         fileMenu.add(lockMenu);
-=======
+
         JMenuItem processingStatusReportMenuItem = new JMenuItem("Processing Diagnostic Report");
         processingStatusReportMenuItem.addActionListener(e -> {
             try
@@ -543,7 +540,6 @@
         diagnosticMenu.add(threadDumpReportMenuItem);
         fileMenu.add(diagnosticMenu);
         fileMenu.add(new JSeparator(JSeparator.HORIZONTAL));
->>>>>>> f5938fa8
 
         JMenuItem exitMenu = new JMenuItem("Exit");
         exitMenu.addActionListener(event -> {
