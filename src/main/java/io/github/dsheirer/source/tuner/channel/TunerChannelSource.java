--- conflicted
+++ resolved
@@ -36,11 +36,11 @@
     protected TunerChannel mTunerChannel;
     private Listener<SourceEvent> mProducerSourceEventListener;
     private Listener<SourceEvent> mConsumerSourceEventListener;
-<<<<<<< HEAD
+
 //    private ScheduledIntervalProcessor mScheduledIntervalProcessor = new ScheduledIntervalProcessor();
-=======
+
     protected String mThreadName;
->>>>>>> f5938fa8
+
 
     /**
      * Tuner Channel Source is a Digital Drop Channel (DDC) abstract class that defines the minimum functionality
