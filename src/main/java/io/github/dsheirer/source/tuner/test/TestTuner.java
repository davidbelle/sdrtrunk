/*
 * *****************************************************************************
 * Copyright (C) 2014-2023 Dennis Sheirer
 *
 * This program is free software: you can redistribute it and/or modify
 * it under the terms of the GNU General Public License as published by
 * the Free Software Foundation, either version 3 of the License, or
 * (at your option) any later version.
 *
 * This program is distributed in the hope that it will be useful,
 * but WITHOUT ANY WARRANTY; without even the implied warranty of
 * MERCHANTABILITY or FITNESS FOR A PARTICULAR PURPOSE.  See the
 * GNU General Public License for more details.
 *
 * You should have received a copy of the GNU General Public License
 * along with this program.  If not, see <http://www.gnu.org/licenses/>
 * ****************************************************************************
 */
package io.github.dsheirer.source.tuner.test;

import io.github.dsheirer.source.tuner.ITunerErrorListener;
import io.github.dsheirer.source.tuner.Tuner;
import io.github.dsheirer.source.tuner.TunerClass;
import io.github.dsheirer.source.tuner.TunerType;
import io.github.dsheirer.source.tuner.manager.TestPolyphaseChannelSourceManager;
import org.slf4j.Logger;
import org.slf4j.LoggerFactory;

/**
 * Testing tuner that implements an internal oscillator to output a unity gain tone at a specified frequency offset
 * from a configurable center tune frequency and sample rate
 */
public class TestTuner extends Tuner
{
    private final static Logger mLog = LoggerFactory.getLogger(TestTuner.class);
    private static int mInstanceCounter = 1;
    private final int mInstanceID = mInstanceCounter++;

    public TestTuner(ITunerErrorListener tunerErrorListener)
    {
<<<<<<< HEAD
        super("Test Tuner", new TestTunerController(), tunerErrorListener);
=======
        super(new TestTunerController(), tunerErrorListener);
        setChannelSourceManager(new TestPolyphaseChannelSourceManager(getTunerController()));
>>>>>>> ba7b616f
    }

    /**
     * Returns the tuner controller cast as a test tuner controller.
     */
    public TestTunerController getTunerController()
    {
        return (TestTunerController)super.getTunerController();
    }

    @Override
    public String getPreferredName()
    {
        return "Test Tuner-" + mInstanceID;
    }

    @Override
    public String getUniqueID()
    {
        return getPreferredName();
    }

    @Override
    public TunerClass getTunerClass()
    {
        return TunerClass.TEST_TUNER;
    }

    @Override
    public TunerType getTunerType()
    {
        return TunerType.TEST;
    }

    @Override
    public double getSampleSize()
    {
        return 16.0;
    }

    @Override
    public int getMaximumUSBBitsPerSecond()
    {
        return 0;
    }
}<|MERGE_RESOLUTION|>--- conflicted
+++ resolved
@@ -38,12 +38,8 @@
 
     public TestTuner(ITunerErrorListener tunerErrorListener)
     {
-<<<<<<< HEAD
         super("Test Tuner", new TestTunerController(), tunerErrorListener);
-=======
-        super(new TestTunerController(), tunerErrorListener);
         setChannelSourceManager(new TestPolyphaseChannelSourceManager(getTunerController()));
->>>>>>> ba7b616f
     }
 
     /**
